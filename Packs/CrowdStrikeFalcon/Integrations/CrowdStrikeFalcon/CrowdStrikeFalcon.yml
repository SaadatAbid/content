category: Endpoint
commonfields:
  id: CrowdstrikeFalcon
  version: -1
configuration:
- defaultvalue: https://api.crowdstrike.com
  display: Server URL (e.g., https://api.crowdstrike.com)
  name: url
  required: true
  type: 0
- display: Client ID
  name: client_id
  required: true
  type: 0
- display: Secret
  name: secret
  required: true
  type: 4
- defaultvalue: 3 days
  display: First fetch timestamp (<number> <time unit>, e.g., 12 hours, 7 days)
  name: fetch_time
  required: false
  type: 0
- defaultvalue: '15'
  display: Max incidents per fetch
  name: incidents_per_fetch
  required: false
  type: 0
- display: Fetch query
  name: fetch_query
  required: false
  type: 0
- display: Fetch incidents
  name: isFetch
  required: false
  type: 8
- display: Incident type
  name: incidentType
  required: false
  type: 13
- display: Trust any certificate (not secure)
  name: insecure
  required: false
  type: 8
- display: Use system proxy settings
  name: proxy
  required: false
  type: 8
- additionalinfo: Choose what to fetch - incidents or detections or both
  defaultvalue: detections
  display: Choose what to fetch
  hidden: false
  name: fetch_incidents_or_detections
  options:
  - Detections
  - Incidents
  required: false
  type: 16
description: The CrowdStrike Falcon OAuth 2 API (formerly the Falcon Firehose API),
  enables fetching and resolving detections, searching devices, getting behaviors
  by ID, containing hosts, and lifting host containment.
display: CrowdStrike Falcon
name: CrowdstrikeFalcon
script:
  commands:
  - arguments:
    - default: false
      description: Returns devices that match the query.
      isArray: false
      name: filter
      required: false
      secret: false
    - default: false
      description: A comma separated list of device IDs to limit by which to limit
        the results.
      isArray: false
      name: ids
      required: false
      secret: false
    - auto: PREDEFINED
      default: false
      description: Returns devices that match the specified status.
      isArray: false
      name: status
      predefined:
      - Normal
      - containment_pending
      - contained
      - lift_containment_pending
      required: false
      secret: false
    - auto: PREDEFINED
      default: false
      description: Returns devices that match the specified hostname.
      isArray: false
      name: hostname
      predefined:
      - ''
      required: false
      secret: false
    - auto: PREDEFINED
      default: false
      description: 'Returns devices that match the specified platform name. Can be:
        "Windows","Mac", or "Linux".'
      isArray: false
      name: platform_name
      predefined:
      - Windows
      - Mac
      - Linux
      required: false
      secret: false
    - default: false
      description: Returns devices that match the specified site name.
      isArray: false
      name: site_name
      required: false
      secret: false
    deprecated: false
    description: Searches for a device that matches the query.
    execution: false
    name: cs-falcon-search-device
    outputs:
    - contextPath: CrowdStrike.Device.ID
      description: The ID of the device.
      type: String
    - contextPath: CrowdStrike.Device.LocalIP
      description: The local IP address of the device.
      type: String
    - contextPath: CrowdStrike.Device.ExternalIP
      description: The external IP address of the device.
      type: String
    - contextPath: CrowdStrike.Device.Hostname
      description: The hostname of the device.
      type: String
    - contextPath: CrowdStrike.Device.OS
      description: The operating system of the device.
      type: String
    - contextPath: CrowdStrike.Device.MacAddress
      description: The Mac address of the device.
      type: String
    - contextPath: CrowdStrike.Device.FirstSeen
      description: The first seen time of the device.
      type: String
    - contextPath: CrowdStrike.Device.LastSeen
      description: The last seen time of the device.
      type: String
    - contextPath: CrowdStrike.Device.PolicyType
      description: The policy types of the device.
      type: String
  - arguments:
    - default: false
      description: The ID of the the behavior.
      isArray: false
      name: behavior_id
      required: true
      secret: false
    deprecated: false
    description: Searches for and fetches the behavior that matches the query.
    execution: false
    name: cs-falcon-get-behavior
    outputs:
    - contextPath: CrowdStrike.Behavior.FileName
      description: The file name in the behavior.
      type: String
    - contextPath: CrowdStrike.Behavior.Scenario
      description: The scenario name in the behavior.
      type: String
    - contextPath: CrowdStrike.Behavior.MD5
      description: The MD5 hash of the IoC in the behavior.
      type: String
    - contextPath: CrowdStrike.Behavior.SHA256
      description: The SHA256 hash of the IoC in the behavior.
      type: String
    - contextPath: CrowdStrike.Behavior.IOCType
      description: Type of the indicator of compromise.
      type: String
    - contextPath: CrowdStrike.Behavior.IOCValue
      description: The value of the IoC.
      type: String
    - contextPath: CrowdStrike.Behavior.CommandLine
      description: The command line executed in the behavior.
      type: String
    - contextPath: CrowdStrike.Behavior.UserName
      description: The user name related to the behavior.
      type: String
    - contextPath: CrowdStrike.Behavior.SensorID
      description: The sensor ID related to the behavior.
      type: String
    - contextPath: CrowdStrike.Behavior.ParentProcessID
      description: The ID of the parent process.
      type: String
    - contextPath: CrowdStrike.Behavior.ProcessID
      description: The process ID of the behavior.
      type: String
    - contextPath: CrowdStrike.Behavior.ID
      description: The ID of the behavior.
      type: String
  - arguments:
    - default: false
      description: IDs of the detections to search. If provided, will override other
        arguments.
      isArray: true
      name: ids
      required: false
      secret: false
    - default: false
      description: |-
        Filter detections using a query in Falcon Query Language (FQL).
        e.g. filter="device.hostname:'CS-SE-TG-W7-01'"

        The full list of valid filter options is extensive. Review it in the following URL: https://falcon.crowdstrike.com/support/documentation/2/query-api-reference#detectionsearch
      isArray: false
      name: filter
      required: false
      secret: false
    deprecated: false
    description: Search for details of specific detections, either using a filter
      query, or by providing the IDs of the detections.
    execution: false
    name: cs-falcon-search-detection
    outputs:
    - contextPath: CrowdStrike.Detection.Behavior.FileName
      description: The file name in the behavior.
      type: String
    - contextPath: CrowdStrike.Detection.Behavior.Scenario
      description: The scenario name in the behavior.
      type: String
    - contextPath: CrowdStrike.Detection.Behavior.MD5
      description: The MD5 hash of the IoC in the behavior.
      type: String
    - contextPath: CrowdStrike.Detection.Behavior.SHA256
      description: The SHA256 hash of the IoC in the behavior.
      type: String
    - contextPath: CrowdStrike.Detection.Behavior.IOCType
      description: The type of the IoC.
      type: String
    - contextPath: CrowdStrike.Detection.Behavior.IOCValue
      description: The value of the IoC.
      type: String
    - contextPath: CrowdStrike.Detection.Behavior.CommandLine
      description: The command line executed in the behavior.
      type: String
    - contextPath: CrowdStrike.Detection.Behavior.UserName
      description: The user name related to the behavior.
      type: String
    - contextPath: CrowdStrike.Detection.Behavior.SensorID
      description: The sensor ID related to the behavior.
      type: String
    - contextPath: CrowdStrike.Detection.Behavior.ParentProcessID
      description: The ID of the parent process.
      type: String
    - contextPath: CrowdStrike.Detection.Behavior.ProcessID
      description: The process ID of the behavior.
      type: String
    - contextPath: CrowdStrike.Detection.Behavior.ID
      description: The ID of the behavior.
      type: String
    - contextPath: CrowdStrike.Detection.System
      description: The system name of the detection.
      type: String
    - contextPath: CrowdStrike.Detection.CustomerID
      description: The ID of the customer (CID).
      type: String
    - contextPath: CrowdStrike.Detection.MachineDomain
      description: The name of the domain of the detection machine.
      type: String
    - contextPath: CrowdStrike.Detection.ID
      description: The detection ID.
      type: String
    - contextPath: CrowdStrike.Detection.ProcessStartTime
      description: The start time of the process that generated the detection.
      type: Date
  - arguments:
    - default: false
      description: A comma separated list of one or more IDs to resolve.
      isArray: false
      name: ids
      required: false
      secret: false
    - auto: PREDEFINED
      default: false
      description: The status to which you want to transition a detection.
      isArray: false
      name: status
      predefined:
      - new
      - in_progress
      - true_positive
      - false_positive
      - ignored
      required: false
      secret: false
    - default: false
      description: ' A user ID, for example: 1234567891234567891. '
      isArray: false
      name: assigned_to_uuid
      required: false
      secret: false
    - auto: PREDEFINED
      default: false
      description: If set to true, will display the dectection in the UI.
      isArray: false
      name: show_in_ui
      predefined:
      - 'true'
      - 'false'
      required: false
      secret: false
    - default: false
      description: Username to resolve resolve detections of (This is usually the
        user’s email address, but may vary based on your configuration).
      isArray: false
      name: username
      required: false
      secret: false
    deprecated: false
    description: Resolves and updates a detection.
    execution: false
    name: cs-falcon-resolve-detection
  - arguments:
    - default: false
      description: The host agent ID (AID) of the host to contain. Get an agent ID
        from a detection.
      isArray: true
      name: ids
      required: true
      secret: false
    deprecated: false
    description: Contains or lifts containment for a specified host. When contained,
      a host can only communicate with the CrowdStrike cloud and any IPs specified
      in your containment policy.
    execution: false
    name: cs-falcon-contain-host
  - arguments:
    - default: false
      description: The host agent ID (AID) of the host you want to contain. Get an
        agent ID from a detection
      isArray: true
      name: ids
      required: true
      secret: false
    deprecated: false
    description: Lifts containment on the host, which returns its network communications
      to normal.
    execution: false
    name: cs-falcon-lift-host-containment
  - arguments:
    - default: false
      description: A comma separated list of host agent ID’s for which to run commands
        (can be retrieved by running cs-falcon-search-device command).
      isArray: false
      name: host_ids
      required: true
      secret: false
    - default: false
      description: The command type to run.
      isArray: false
      name: command_type
      required: true
      secret: false
    - default: false
      description: The full command to run.
      isArray: false
      name: full_command
      required: true
      secret: false
    - auto: PREDEFINED
      default: false
      defaultValue: read
      description: The scope for which to run the command.
      isArray: false
      name: scope
      predefined:
      - read
      - write
      - admin
      required: false
      secret: false
    - auto: PREDEFINED
      default: false
      defaultValue: batch
      description: The target for which to run the command. Can be "single" or "batch".
      isArray: false
      name: target
      predefined:
      - batch
      - single
      required: false
      secret: false
    deprecated: false
    description: Sends commands to hosts.
    execution: false
    name: cs-falcon-run-command
    outputs:
    - contextPath: CrowdStrike.Command.HostID
      description: The ID of the host for which the command was running.
      type: String
    - contextPath: CrowdStrike.Command.SessionID
      description: The ID of the session of the host.
      type: string
    - contextPath: CrowdStrike.Command.Stdout
      description: The standard output of the command.
      type: String
    - contextPath: CrowdStrike.Command.Stderr
      description: The standard error of the command.
      type: String
    - contextPath: CrowdStrike.Command.BaseCommand
      description: The base command.
      type: String
    - contextPath: CrowdStrike.Command.FullCommand
      description: The full command.
      type: String
    - contextPath: CrowdStrike.Command.TaskID
      description: (For single host) The ID of the command request which has been
        accepted.
      type: string
    - contextPath: CrowdStrike.Command.Complete
      description: (For single host) True if the command has done.
      type: boolean
    - contextPath: CrowdStrike.Command.NextSequenceID
      description: (For single host) The next sequence ID.
      type: number
  - arguments:
    - default: false
      description: The script name to upload.
      isArray: false
      name: name
      required: true
      secret: false
    - auto: PREDEFINED
      default: false
      defaultValue: private
      description: 'The permission type for the custom script. Can be: "private",
        which is used only by the user who uploaded it, "group", which is used by
        all RTR Admins, and "public", which is used by all active-responders and RTR
        admins.'
      isArray: false
      name: permission_type
      predefined:
      - private
      - group
      - public
      required: false
      secret: false
    - default: false
      description: The Contents of the PowerShell script.
      isArray: false
      name: content
      required: true
      secret: false
    deprecated: false
    description: Uploads a script to Falcon.
    execution: false
    name: cs-falcon-upload-script
  - arguments:
    - default: false
      description: The file entry ID to upload.
      isArray: false
      name: entry_id
      required: true
      secret: false
    deprecated: false
    description: Uploads a file to the CrowdStrike cloud (can be used for the RTR
      `put` command).
    execution: false
    name: cs-falcon-upload-file
  - arguments:
    - default: false
      description: The file ID to delete (can be retrieved by running cs-falcon-list-files
        command).
      isArray: false
      name: file_id
      required: true
      secret: false
    deprecated: false
    description: Deletes a file based on the ID given. Can delete only one file at
      a time.
    execution: false
    name: cs-falcon-delete-file
  - arguments:
    - default: false
      description: A comma separated list of file IDs to get (can be retrieved by
        running cs-falcon-list-files command).
      isArray: false
      name: file_id
      required: true
      secret: false
    deprecated: false
    description: Returns files based on the IDs given. These are used for the RTR
      `put` command.
    execution: false
    name: cs-falcon-get-file
    outputs:
    - contextPath: CrowdStrike.File.ID
      description: The ID of the file.
      type: String
    - contextPath: CrowdStrike.File.CreatedBy
      description: The email of the user who created the file.
      type: String
    - contextPath: CrowdStrike.File.CreatedTime
      description: The creation date of the file.
      type: Date
    - contextPath: CrowdStrike.File.Description
      description: The description of the file.
      type: String
    - contextPath: CrowdStrike.File.Type
      description: The type of the file. For example, script.
      type: String
    - contextPath: CrowdStrike.File.ModifiedBy
      description: The email of the user who modified the file.
      type: String
    - contextPath: CrowdStrike.File.ModifiedTime
      description: The modification date of the file.
      type: Date
    - contextPath: CrowdStrike.File.Name
      description: The full file name.
      type: String
    - contextPath: CrowdStrike.File.Permission
      description: 'The permission type of the file. Can be: "public", "group" or
        "private".'
      type: String
    - contextPath: CrowdStrike.File.SHA256
      description: The SHA-256 hash of the file.
      type: String
    - contextPath: File.Type
      description: The file type.
      type: String
    - contextPath: File.Name
      description: The full file name.
      type: String
    - contextPath: File.SHA256
      description: The SHA-256 hash of the file.
      type: String
    - contextPath: File.Size
      description: The size of the file in bytes.
      type: Number
  - deprecated: false
    description: Returns a list of put-file ID's that are available for the user in
      the `put` command.
    execution: false
    name: cs-falcon-list-files
    outputs:
    - contextPath: CrowdStrike.File.ID
      description: The ID of the file.
      type: String
    - contextPath: CrowdStrike.File.CreatedBy
      description: The email of the user who created the file.
      type: String
    - contextPath: CrowdStrike.File.CreatedTime
      description: The creation date of the file.
      type: Date
    - contextPath: CrowdStrike.File.Description
      description: The description of the file.
      type: String
    - contextPath: CrowdStrike.File.Type
      description: The type of the file. For example, script.
      type: String
    - contextPath: CrowdStrike.File.ModifiedBy
      description: The email of the user who modified the file.
      type: String
    - contextPath: CrowdStrike.File.ModifiedTime
      description: The modification date of the file.
      type: Date
    - contextPath: CrowdStrike.File.Name
      description: The full file name.
      type: String
    - contextPath: CrowdStrike.File.Permission
      description: Permission type of the file. Can be "public", "group" or "private".
      type: String
    - contextPath: CrowdStrike.File.SHA256
      description: The SHA-256 hash of the file.
      type: String
    - contextPath: File.Type
      description: The file type.
      type: String
    - contextPath: File.Name
      description: The full file name.
      type: String
    - contextPath: File.SHA256
      description: The SHA-256 hash of the file.
      type: String
    - contextPath: File.Size
      description: The size of the file in bytes.
      type: Number
  - arguments:
    - default: false
      description: A comma separated list of script IDs to return (can be retrieved
        by running cs-falcon-list-scripts command).
      isArray: false
      name: script_id
      required: true
      secret: false
    deprecated: false
    description: Return custom scripts based on the ID. Used for the RTR `runscript`
      command.
    execution: false
    name: cs-falcon-get-script
    outputs:
    - contextPath: CrowdStrike.Script.ID
      description: The ID of the script.
      type: String
    - contextPath: CrowdStrike.Script.CreatedBy
      description: The email of the user who created the script.
      type: String
    - contextPath: CrowdStrike.Script.CreatedTime
      description: The creation date of the script.
      type: Date
    - contextPath: CrowdStrike.Script.Description
      description: The description of the script
      type: String
    - contextPath: CrowdStrike.Script.ModifiedBy
      description: The email of the user who modified the script.
      type: String
    - contextPath: CrowdStrike.Script.ModifiedTime
      description: The modification date of the script.
      type: Date
    - contextPath: CrowdStrike.Script.Name
      description: The script name.
      type: String
    - contextPath: CrowdStrike.Script.Permission
      description: 'Permission type of the script. Can be: "public", "group" or "private".'
      type: String
    - contextPath: CrowdStrike.Script.SHA256
      description: The SHA-256 hash of the script file.
      type: String
    - contextPath: CrowdStrike.Script.RunAttemptCount
      description: The number of the script run attempts.
      type: Number
    - contextPath: CrowdStrike.Script.RunSuccessCount
      description: The number of the successful script runs.
      type: Number
    - contextPath: CrowdStrike.Script.Platform
      description: List of platforms OS for which the script can run. For example,
        windows.
      type: String
    - contextPath: CrowdStrike.Script.WriteAccess
      description: Whether the user has write access to the script.
      type: Boolean
  - arguments:
    - default: false
      description: Script ID to delete (can be retrieved by running cs-falcon-list-scripts
        command).
      isArray: false
      name: script_id
      required: true
      secret: false
    deprecated: false
    description: Deletes a custom-script based on the ID given. Can delete only one
      script at a time.
    execution: false
    name: cs-falcon-delete-script
  - deprecated: false
    description: Returns a list of custom script IDs that are available for the user
      in the `runscript` command.
    execution: false
    name: cs-falcon-list-scripts
    outputs:
    - contextPath: CrowdStrike.Script.ID
      description: The ID of the script.
      type: String
    - contextPath: CrowdStrike.Script.CreatedBy
      description: The email of the user who created the script.
      type: String
    - contextPath: CrowdStrike.Script.CreatedTime
      description: The creation date of the script.
      type: Date
    - contextPath: CrowdStrike.Script.Description
      description: The description of the script.
      type: String
    - contextPath: CrowdStrike.Script.ModifiedBy
      description: The email of the user who modified the script.
      type: String
    - contextPath: CrowdStrike.Script.ModifiedTime
      description: The modification date of the script.
      type: Date
    - contextPath: CrowdStrike.Script.Name
      description: The script name.
      type: String
    - contextPath: CrowdStrike.Script.Permission
      description: 'Permission type of the script. Can be: "public", "group" or "private".'
      type: String
    - contextPath: CrowdStrike.Script.SHA256
      description: The SHA-256 hash of the script file.
      type: String
    - contextPath: CrowdStrike.Script.RunAttemptCount
      description: The number of the script run attempts.
      type: Number
    - contextPath: CrowdStrike.Script.RunSuccessCount
      description: The number of the script successful runs.
      type: Number
    - contextPath: CrowdStrike.Script.Platform
      description: The list of OS platforms on which the script can run. For example,
        Windows.
      type: String
    - contextPath: CrowdStrike.Script.WriteAccess
      description: Whether the user has write access to the script.
      type: Boolean
  - arguments:
    - default: false
      description: The name of the script to run.
      isArray: false
      name: script_name
      required: false
      secret: false
    - default: false
      description: A comma separated list of host agent IDs to run commands (can be
        retrieved by running cs-falcon-search-device command).
      isArray: false
      name: host_ids
      required: true
      secret: false
    - default: false
      description: The PowerShell script code to run.
      isArray: false
      name: raw
      required: false
      secret: false
    deprecated: false
    description: Runs a script on the agent host.
    execution: false
    name: cs-falcon-run-script
    outputs:
    - contextPath: CrowdStrike.Command.HostID
      description: The ID of the host for which the command was running.
      type: String
    - contextPath: CrowdStrike.Command.SessionID
      description: The ID of the session of the host.
      type: String
    - contextPath: CrowdStrike.Command.Stdout
      description: The standard output of the command.
      type: String
    - contextPath: CrowdStrike.Command.Stderr
      description: The standard error of the command.
      type: String
    - contextPath: CrowdStrike.Command.BaseCommand
      description: The base command.
      type: String
    - contextPath: CrowdStrike.Command.FullCommand
      description: The full command.
      type: String
  - arguments:
    - default: false
      description: List of host agent IDs to run the RTR command on.
      isArray: true
      name: host_ids
      required: true
      secret: false
    - default: false
      description: Full path to the file that will be retrieved from each host in
        the batch.
      isArray: false
      name: file_path
      required: true
      secret: false
    - default: false
      description: List of a subset of hosts to run the command on.
      isArray: false
      name: optional_hosts
      required: false
      secret: false
    - default: false
      description: Timeout for how long to wait for the request in seconds.
      isArray: false
      name: timeout
      required: false
      secret: false
    - default: false
      description: Timeout duration for for how long to wait for the request, in duration
        syntax.
      isArray: false
      name: timeout_duration
      required: false
      secret: false
    deprecated: false
    description: Batch executes `get` command across hosts to retrieve files.
    execution: false
    name: cs-falcon-run-get-command
    outputs:
    - contextPath: CrowdStrike.Command.HostID
      description: The ID of the host for which the command was running.
      type: string
    - contextPath: CrowdStrike.Command.Stdout
      description: The standard output of the command.
      type: string
    - contextPath: CrowdStrike.Command.Stderr
      description: The standard error of the command.
      type: string
    - contextPath: CrowdStrike.Command.BaseCommand
      description: The base command.
      type: string
    - contextPath: CrowdStrike.Command.TaskID
      description: The ID of the command that is running on a host.
      type: string
    - contextPath: CrowdStrike.Command.GetRequestID
      description: The ID of the command request that was accepted.
      type: string
    - contextPath: CrowdStrike.Command.Complete
      description: True if the command was completed.
      type: boolean
    - contextPath: CrowdStrike.Command.FilePath
      description: The file path.
      type: string
  - arguments:
    - default: false
      description: List of the IDs to the command requested.
      isArray: true
      name: request_ids
      required: true
      secret: false
    - default: false
      description: Timeout for how long to wait for the request in seconds.
      isArray: false
      name: timeout
      required: false
      secret: false
    - default: false
      description: Timeout duration for for how long to wait for the request, in duration
        syntax.
      isArray: false
      name: timeout_duration
      required: false
      secret: false
    deprecated: false
    description: Retrieves the status of the specified batch get command.
    execution: false
    name: cs-falcon-status-get-command
    outputs:
    - contextPath: CrowdStrike.File.ID
      description: The ID of the file.
      type: string
    - contextPath: CrowdStrike.File.TaskID
      description: The ID of the command that is running.
      type: string
    - contextPath: CrowdStrike.File.CreatedAt
      description: The creation date of the file.
      type: date
    - contextPath: CrowdStrike.File.DeletedAt
      description: The deletion date of the file.
      type: date
    - contextPath: CrowdStrike.File.UpdatedAt
      description: The last updated date of the file.
      type: date
    - contextPath: CrowdStrike.File.Name
      description: The full file name.
      type: string
    - contextPath: CrowdStrike.File.SHA256
      description: The SHA256 hash of the file.
      type: string
    - contextPath: CrowdStrike.File.Size
      description: The size of the file in bytes.
      type: number
    - contextPath: File.Name
      description: The full file name.
      type: string
    - contextPath: File.Size
      description: The size of the file in bytes.
      type: number
    - contextPath: File.SHA256
      description: The SHA256 hash of the file.
      type: string
  - arguments:
    - default: false
      description: The ID of the command requested.
      isArray: false
      name: request_id
      required: true
      secret: false
    - default: false
      description: The sequence ID in chunk requests.
      isArray: false
      name: sequence_id
      required: false
      secret: false
    - auto: PREDEFINED
      default: false
      defaultValue: read
      description: The scope for which to run the command. Can be "read", "write",
        or "admin". Default is "read".
      isArray: false
      name: scope
      predefined:
      - read
      - write
      - admin
      required: false
      secret: false
    deprecated: false
    description: Gets the status of a command executed on a host.
    execution: false
    name: cs-falcon-status-command
    outputs:
    - contextPath: CrowdStrike.Command.TaskID
      description: The ID of the command request that was accepted.
      type: string
    - contextPath: CrowdStrike.Command.Stdout
      description: The standard output of the command.
      type: string
    - contextPath: CrowdStrike.Command.Stderr
      description: The standard error of the command.
      type: string
    - contextPath: CrowdStrike.Command.BaseCommand
      description: The base command.
      type: string
    - contextPath: CrowdStrike.Command.Complete
      description: True if the command was completed.
      type: boolean
    - contextPath: CrowdStrike.Command.SequenceID
      description: The sequence ID in the current request.
      type: number
    - contextPath: CrowdStrike.Command.NextSequenceID
      description: The sequence ID for the next request in the chunk request.
      type: number
  - arguments:
    - default: false
      description: The host agent ID.
      isArray: false
      name: host_id
      required: true
      secret: false
    - default: false
      description: The SHA256 hash of the file.
      isArray: false
      name: sha256
      required: true
      secret: false
    - default: false
      description: Filename to use for the archive name and the file within the archive.
      isArray: false
      name: filename
      required: false
      secret: false
    deprecated: false
    description: Gets the RTR extracted file contents for the specified session and
      SHA256 hash.
    execution: false
    name: cs-falcon-get-extracted-file
  - arguments:
    - default: false
      description: The ID of the host agent of which it lists files in the session.
      isArray: false
      name: host_id
      required: true
      secret: false
    deprecated: false
    description: Gets a list of files for the specified RTR session on a host.
    execution: false
    name: cs-falcon-list-host-files
    outputs:
    - contextPath: CrowdStrike.Command.HostID
      description: The ID of the host for which the command was running.
      type: string
    - contextPath: CrowdStrike.Command.TaskID
      description: The ID of the command request that was accepted.
      type: string
    - contextPath: CrowdStrike.Command.SessionID
      description: The ID of the session of the host.
      type: string
    - contextPath: CrowdStrike.File.ID
      description: The ID of the file.
      type: string
    - contextPath: CrowdStrike.File.CreatedAt
      description: The creation date of the file.
      type: date
    - contextPath: CrowdStrike.File.DeletedAt
      description: The deletion date of the file.
      type: date
    - contextPath: CrowdStrike.File.UpdatedAt
      description: The last updated date of the file.
      type: date
    - contextPath: CrowdStrike.File.Name
      description: The full file name.
      type: string
    - contextPath: CrowdStrike.File.SHA256
      description: The SHA256 hash of the file.
      type: string
    - contextPath: CrowdStrike.File.Size
      description: The size of the file in bytes.
      type: number
    - contextPath: File.Name
      description: The full file name.
      type: string
    - contextPath: File.Size
      description: The size of the file in bytes.
      type: number
    - contextPath: File.SHA256
      description: The SHA256 hash of the file.
      type: string
  - arguments:
    - default: false
      description: The ID of the host to extend the session
      isArray: false
      name: host_id
      required: true
      secret: false
    deprecated: false
    description: Refresh a session timeout on a single host.
<<<<<<< HEAD
    execution: false
    name: cs-falcon-refresh-session
  - arguments:
    - default: false
      description: Query to filter with
      isArray: false
      name: fetch_query
      required: false
      secret: false
    deprecated: false
    description: List of detection summaries
    execution: false
    name: cs-falcon-list-detection-summaries
  - arguments:
    - default: false
      description: Query to filter with
      isArray: false
      name: fetch_query
      required: false
      secret: false
    deprecated: false
    description: List of incident summaries
    execution: false
    name: cs-falcon-list-incident-summaries
  dockerimage: demisto/python3:3.8.5.10845
  feed: false
=======
  dockerimage45: demisto/python3:3.8.3.9324
  dockerimage: demisto/python3:3.8.5.10845
>>>>>>> ba2d9b59
  isfetch: true
  longRunning: false
  longRunningPort: false
  runonce: false
  script: '-'
  subtype: python3
  type: python
tests:
- Test - CrowdStrike Falcon<|MERGE_RESOLUTION|>--- conflicted
+++ resolved
@@ -995,7 +995,6 @@
       secret: false
     deprecated: false
     description: Refresh a session timeout on a single host.
-<<<<<<< HEAD
     execution: false
     name: cs-falcon-refresh-session
   - arguments:
@@ -1020,12 +1019,9 @@
     description: List of incident summaries
     execution: false
     name: cs-falcon-list-incident-summaries
-  dockerimage: demisto/python3:3.8.5.10845
   feed: false
-=======
   dockerimage45: demisto/python3:3.8.3.9324
   dockerimage: demisto/python3:3.8.5.10845
->>>>>>> ba2d9b59
   isfetch: true
   longRunning: false
   longRunningPort: false
