--- conflicted
+++ resolved
@@ -4344,7 +4344,8 @@
     :rtype: ``str``
     """
     integration_cache = demisto.getIntegrationContext()
-    if integration_cache.get('out_mirror_error') is None or integration_cache.get('out_mirror_error') != error:
+    if str(incident_id) not in integration_cache or
+        integration_cache.get(str(incident_id)).get('out_mirror_error') is None or integration_cache.get(str(incident_id)).get('out_mirror_error') != error
         demisto.debug("Error in outgoing mirror for incident {0}: {1}".format(incident_id, error))
         integration_cache['out_mirror_error'] = error
         integration_cache['out_error_printed'] = False
@@ -4353,10 +4354,18 @@
     return incident_id
 
 
-<<<<<<< HEAD
 def clear_outgoing_mirror_error():
     """clear any existing outgoing error data in integration cache.
-=======
+
+    :return: No data returned
+    :rtype: ``None``
+    """
+    integration_cache = demisto.getIntegrationContext()
+    integration_cache['out_mirror_error'] = None
+    integration_cache['out_error_printed'] = False
+    demisto.setIntegrationContext(integration_cache)
+
+
 class BaseWidget:
     @abstractmethod
     def to_display(self):
@@ -4396,17 +4405,10 @@
 
     :type previous_number: ``int``
     :param previous_number: The previous number in the trend.
->>>>>>> 06a3d198
 
     :return: No data returned
     :rtype: ``None``
     """
-<<<<<<< HEAD
-    integration_cache = demisto.getIntegrationContext()
-    integration_cache['out_mirror_error'] = None
-    integration_cache['out_error_printed'] = False
-    demisto.setIntegrationContext(integration_cache)
-=======
     def __init__(self, current_number, previous_number):
         # type: (int, int) -> None
         self.current_number = current_number
@@ -4557,5 +4559,4 @@
         return json.dumps({
             'total': len(self.data),
             'data': self.data
-        })
->>>>>>> 06a3d198
+        })