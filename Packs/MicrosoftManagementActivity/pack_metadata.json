--- conflicted
+++ resolved
@@ -2,11 +2,7 @@
     "name": "Microsoft Management Activity API (O365/Azure Events)",
     "description": "An integration for Microsoft's management activity API, which enables you to fetch content records and manage your subscriptions.",
     "support": "xsoar",
-<<<<<<< HEAD
     "currentVersion": "1.1.0",
-=======
-    "currentVersion": "1.0.2",
->>>>>>> a15691e1
     "author": "Cortex XSOAR",
     "url": "https://www.paloaltonetworks.com/cortex",
     "email": "",
