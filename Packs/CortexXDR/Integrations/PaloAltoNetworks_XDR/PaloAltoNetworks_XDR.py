import demistomock as demisto
from CommonServerPython import *
from CommonServerUserPython import *
from datetime import timezone
import secrets
import string
import hashlib
from typing import Any, Dict
import dateparser
import urllib3
import traceback
from operator import itemgetter

# Disable insecure warnings
urllib3.disable_warnings()

TIME_FORMAT = "%Y-%m-%dT%H:%M:%S"
NONCE_LENGTH = 64
API_KEY_LENGTH = 128

INTEGRATION_CONTEXT_BRAND = 'PaloAltoNetworksXDR'
XDR_INCIDENT_TYPE_NAME = 'Cortex XDR Incident'

XDR_INCIDENT_FIELDS = {
    "status": {"description": "Current status of the incident: \"new\",\"under_"
                              "investigation\",\"resolved_threat_handled\","
                              "\"resolved_known_issue\",\"resolved_duplicate\","
                              "\"resolved_false_positive\",\"resolved_other\"",
               "xsoar_field_name": 'xdrstatus'},
    "assigned_user_mail": {"description": "Email address of the assigned user.",
                           'xsoar_field_name': "xdrassigneduseremail"},
    "assigned_user_pretty_name": {"description": "Full name of the user assigned to the incident.",
                                  "xsoar_field_name": "xdrassigneduserprettyname"},
    "resolve_comment": {"description": "Comments entered by the user when the incident was resolved.",
                        "xsoar_field_name": "xdrresolvecomment"},
    "manual_severity": {"description": "Incident severity assigned by the user. "
                                       "This does not affect the calculated severity low medium high",
                        "xsoar_field_name": "severity"},
}

XDR_RESOLVED_STATUS_TO_XSOAR = {
    'resolved_threat_handled': 'Resolved',
    'resolved_known_issue': 'Other',
    'resolved_duplicate_incident': 'Duplicate',
    'resolved_false_positive': 'False Positive',
    'resloved_other': 'Other'
}

XSOAR_RESOLVED_STATUS_TO_XDR = {
    'Resolved': 'resolved_threat_handled',
    'Other': 'resloved_other',
    'Duplicate': 'resolved_duplicate_incident',
    'False Positive': 'resolved_false_positive'
}

MIRROR_DIRECTION = {
    'None': None,
    'Incoming': 'In',
    'Outgoing': 'Out',
    'Incoming And Outgoing': 'Both'
}


def convert_epoch_to_milli(timestamp):
    if timestamp is None:
        return None
    if 9 < len(str(timestamp)) < 13:
        timestamp = int(timestamp) * 1000
    return int(timestamp)


def convert_datetime_to_epoch(the_time=0):
    if the_time is None:
        return None
    try:
        if isinstance(the_time, datetime):
            return int(the_time.strftime('%s'))
    except Exception as err:
        demisto.debug(err)
        return 0


def convert_datetime_to_epoch_millis(the_time=0):
    return convert_epoch_to_milli(convert_datetime_to_epoch(the_time=the_time))


def generate_current_epoch_utc():
    return convert_datetime_to_epoch_millis(datetime.now(timezone.utc))


def generate_key():
    return "".join([secrets.choice(string.ascii_letters + string.digits) for _ in range(API_KEY_LENGTH)])


def create_auth(api_key):
    nonce = "".join([secrets.choice(string.ascii_letters + string.digits) for _ in range(NONCE_LENGTH)])
    timestamp = str(generate_current_epoch_utc())  # Get epoch time utc millis
    hash_ = hashlib.sha256()
    hash_.update((api_key + nonce + timestamp).encode("utf-8"))
    return nonce, timestamp, hash_.hexdigest()


def clear_trailing_whitespace(res):
    index = 0
    while index < len(res):
        for key, value in res[index].items():
            if isinstance(value, str):
                res[index][key] = value.rstrip()
        index += 1
    return res


class Client(BaseClient):

    def __init__(self, base_url: str, headers: dict, timeout: int = 120, proxy: bool = False, verify: bool = False):
        self.timeout = timeout
        super().__init__(base_url=base_url, headers=headers, proxy=proxy, verify=verify)

    def test_module(self, first_fetch_time):
        """
            Performs basic get request to get item samples
        """
        last_one_day, _ = parse_date_range(first_fetch_time, TIME_FORMAT)
        self.get_incidents(lte_creation_time=last_one_day, limit=1)

    def get_incidents(self, incident_id_list=None, lte_modification_time=None, gte_modification_time=None,
                      lte_creation_time=None, gte_creation_time=None, sort_by_modification_time=None,
                      sort_by_creation_time=None, page_number=0, limit=100, gte_creation_time_milliseconds=0):
        """
        Filters and returns incidents

        :param incident_id_list: List of incident ids - must be list
        :param lte_modification_time: string of time format "2019-12-31T23:59:00"
        :param gte_modification_time: string of time format "2019-12-31T23:59:00"
        :param lte_creation_time: string of time format "2019-12-31T23:59:00"
        :param gte_creation_time: string of time format "2019-12-31T23:59:00"
        :param sort_by_modification_time: optional - enum (asc,desc)
        :param sort_by_creation_time: optional - enum (asc,desc)
        :param page_number: page number
        :param limit: maximum number of incidents to return per page
        :param gte_creation_time_milliseconds: greater than time in milliseconds
        :return:
        """
        search_from = page_number * limit
        search_to = search_from + limit

        request_data = {
            'search_from': search_from,
            'search_to': search_to
        }

        if sort_by_creation_time and sort_by_modification_time:
            raise ValueError('Should be provide either sort_by_creation_time or '
                             'sort_by_modification_time. Can\'t provide both')
        if sort_by_creation_time:
            request_data['sort'] = {
                'field': 'creation_time',
                'keyword': sort_by_creation_time
            }
        elif sort_by_modification_time:
            request_data['sort'] = {
                'field': 'modification_time',
                'keyword': sort_by_modification_time
            }

        filters = []
        if incident_id_list is not None and len(incident_id_list) > 0:
            filters.append({
                'field': 'incident_id_list',
                'operator': 'in',
                'value': incident_id_list
            })

        if lte_creation_time:
            filters.append({
                'field': 'creation_time',
                'operator': 'lte',
                'value': date_to_timestamp(lte_creation_time, TIME_FORMAT)
            })

        if gte_creation_time:
            filters.append({
                'field': 'creation_time',
                'operator': 'gte',
                'value': date_to_timestamp(gte_creation_time, TIME_FORMAT)
            })

        if lte_modification_time:
            filters.append({
                'field': 'modification_time',
                'operator': 'lte',
                'value': date_to_timestamp(lte_modification_time, TIME_FORMAT)
            })

        if gte_modification_time:
            filters.append({
                'field': 'modification_time',
                'operator': 'gte',
                'value': date_to_timestamp(gte_modification_time, TIME_FORMAT)
            })

        if gte_creation_time_milliseconds > 0:
            filters.append({
                'field': 'creation_time',
                'operator': 'gte',
                'value': gte_creation_time_milliseconds
            })

        if len(filters) > 0:
            request_data['filters'] = filters

        res = self._http_request(
            method='POST',
            url_suffix='/incidents/get_incidents/',
            json_data={'request_data': request_data},
            timeout=self.timeout
        )
        incidents = res.get('reply').get('incidents', [])

        return incidents

    def get_incident_extra_data(self, incident_id, alerts_limit=1000):
        """
        Returns incident by id

        :param incident_id: The id of incident
        :param alerts_limit: Maximum number alerts to get
        :return:
        """
        request_data = {
            'incident_id': incident_id,
            'alerts_limit': alerts_limit
        }

        reply = self._http_request(
            method='POST',
            url_suffix='/incidents/get_incident_extra_data/',
            json_data={'request_data': request_data},
            timeout=self.timeout
        )

        incident = reply.get('reply')

        return incident

    def update_incident(self, incident_id, assigned_user_mail, assigned_user_pretty_name, status, severity,
                        resolve_comment, unassign_user):
        update_data = {}

        if unassign_user and (assigned_user_mail or assigned_user_pretty_name):
            raise ValueError("Can't provide both assignee_email/assignee_name and unassign_user")
        if unassign_user:
            update_data['assigned_user_mail'] = 'none'

        if assigned_user_mail:
            update_data['assigned_user_mail'] = assigned_user_mail

        if assigned_user_pretty_name:
            update_data['assigned_user_pretty_name'] = assigned_user_pretty_name

        if status:
            update_data['status'] = status

        if severity:
            update_data['manual_severity'] = severity

        if resolve_comment:
            update_data['resolve_comment'] = resolve_comment

        request_data = {
            'incident_id': incident_id,
            'update_data': update_data
        }

        self._http_request(
            method='POST',
            url_suffix='/incidents/update_incident/',
            json_data={'request_data': request_data},
            timeout=self.timeout
        )

    def get_endpoints(self,
                      endpoint_id_list=None,
                      dist_name=None,
                      ip_list=None,
                      group_name=None,
                      platform=None,
                      alias_name=None,
                      isolate=None,
                      hostname=None,
                      page_number=0,
                      limit=30,
                      first_seen_gte=None,
                      first_seen_lte=None,
                      last_seen_gte=None,
                      last_seen_lte=None,
                      sort_by_first_seen=None,
                      sort_by_last_seen=None,
                      no_filter=False
                      ):

        search_from = page_number * limit
        search_to = search_from + limit

        request_data = {
            'search_from': search_from,
            'search_to': search_to
        }

        if no_filter:
            reply = self._http_request(
                method='POST',
                url_suffix='/endpoints/get_endpoints/',
                json_data={},
                timeout=self.timeout
            )
            endpoints = reply.get('reply')[search_from:search_to]
            for endpoint in endpoints:
                if not endpoint.get('endpoint_id'):
                    endpoint['endpoint_id'] = endpoint.get('agent_id')

        else:
            filters = []
            if endpoint_id_list:
                filters.append({
                    'field': 'endpoint_id_list',
                    'operator': 'in',
                    'value': endpoint_id_list
                })

            if dist_name:
                filters.append({
                    'field': 'dist_name',
                    'operator': 'in',
                    'value': dist_name
                })

            if ip_list:
                filters.append({
                    'field': 'ip_list',
                    'operator': 'in',
                    'value': ip_list
                })

            if group_name:
                filters.append({
                    'field': 'group_name',
                    'operator': 'in',
                    'value': group_name
                })

            if platform:
                filters.append({
                    'field': 'platform',
                    'operator': 'in',
                    'value': platform
                })

            if alias_name:
                filters.append({
                    'field': 'alias_name',
                    'operator': 'in',
                    'value': alias_name
                })

            if isolate:
                filters.append({
                    'field': 'isolate',
                    'operator': 'in',
                    'value': [isolate]
                })

            if hostname:
                filters.append({
                    'field': 'hostname',
                    'operator': 'in',
                    'value': hostname
                })

            if first_seen_gte:
                filters.append({
                    'field': 'first_seen',
                    'operator': 'gte',
                    'value': first_seen_gte
                })

            if first_seen_lte:
                filters.append({
                    'field': 'first_seen',
                    'operator': 'lte',
                    'value': first_seen_lte
                })

            if last_seen_gte:
                filters.append({
                    'field': 'last_seen',
                    'operator': 'gte',
                    'value': last_seen_gte
                })

            if last_seen_lte:
                filters.append({
                    'field': 'last_seen',
                    'operator': 'lte',
                    'value': last_seen_lte
                })

            if search_from:
                request_data['search_from'] = search_from

            if search_to:
                request_data['search_to'] = search_to

            if sort_by_first_seen:
                request_data['sort'] = {
                    'field': 'first_seen',
                    'keyword': sort_by_first_seen
                }
            elif sort_by_last_seen:
                request_data['sort'] = {
                    'field': 'last_seen',
                    'keyword': sort_by_last_seen
                }

            request_data['filters'] = filters

            reply = self._http_request(
                method='POST',
                url_suffix='/endpoints/get_endpoint/',
                json_data={'request_data': request_data},
                timeout=self.timeout
            )

            endpoints = reply.get('reply').get('endpoints', [])
        return endpoints

    def isolate_endpoint(self, endpoint_id):
        self._http_request(
            method='POST',
            url_suffix='/endpoints/isolate',
            json_data={
                'request_data': {
                    'endpoint_id': endpoint_id
                }
            },
            timeout=self.timeout
        )

    def unisolate_endpoint(self, endpoint_id):
        self._http_request(
            method='POST',
            url_suffix='/endpoints/unisolate',
            json_data={
                'request_data': {
                    'endpoint_id': endpoint_id
                }
            },
            timeout=self.timeout
        )

    def insert_alerts(self, alerts):
        self._http_request(
            method='POST',
            url_suffix='/alerts/insert_parsed_alerts/',
            json_data={
                'request_data': {
                    'alerts': alerts
                }
            },
            timeout=self.timeout
        )

    def insert_cef_alerts(self, alerts):
        self._http_request(
            method='POST',
            url_suffix='/alerts/insert_cef_alerts/',
            json_data={
                'request_data': {
                    'alerts': alerts
                }
            },
            timeout=self.timeout
        )

    def get_distribution_url(self, distribution_id, package_type):
        reply = self._http_request(
            method='POST',
            url_suffix='/distributions/get_dist_url/',
            json_data={
                'request_data': {
                    'distribution_id': distribution_id,
                    'package_type': package_type
                }
            },
            timeout=self.timeout
        )

        return reply.get('reply').get('distribution_url')

    def get_distribution_status(self, distribution_id):
        reply = self._http_request(
            method='POST',
            url_suffix='/distributions/get_status/',
            json_data={
                'request_data': {
                    'distribution_id': distribution_id
                }
            },
            timeout=self.timeout
        )

        return reply.get('reply').get('status')

    def get_distribution_versions(self):
        reply = self._http_request(
            method='POST',
            url_suffix='/distributions/get_versions/',
            json_data={},
            timeout=self.timeout
        )

        return reply.get('reply')

    def create_distribution(self, name, platform, package_type, agent_version, description):
        if package_type == 'standalone':
            request_data = {
                'name': name,
                'platform': platform,
                'package_type': package_type,
                'agent_version': agent_version,
                'description': description
            }
        elif package_type == 'upgrade':
            request_data = {
                'name': name,
                'package_type': package_type,
                'description': description
            }

            if platform == 'windows':
                request_data['windows_version'] = agent_version
            elif platform == 'linux':
                request_data['linux_version'] = agent_version
            elif platform == 'macos':
                request_data['macos_version'] = agent_version

        reply = self._http_request(
            method='POST',
            url_suffix='/distributions/create/',
            json_data={
                'request_data': request_data
            },
            timeout=self.timeout
        )

        return reply.get('reply').get('distribution_id')

    def audit_management_logs(self, email, result, _type, sub_type, search_from, search_to, timestamp_gte,
                              timestamp_lte, sort_by, sort_order):

        request_data: Dict[str, Any] = {}
        filters = []
        if email:
            filters.append({
                'field': 'email',
                'operator': 'in',
                'value': email
            })
        if result:
            filters.append({
                'field': 'result',
                'operator': 'in',
                'value': result
            })
        if _type:
            filters.append({
                'field': 'type',
                'operator': 'in',
                'value': _type
            })
        if sub_type:
            filters.append({
                'field': 'sub_type',
                'operator': 'in',
                'value': sub_type
            })
        if timestamp_gte:
            filters.append({
                'field': 'timestamp',
                'operator': 'gte',
                'value': timestamp_gte
            })
        if timestamp_lte:
            filters.append({
                'field': 'timestamp',
                'operator': 'lte',
                'value': timestamp_lte
            })

        if filters:
            request_data['filters'] = filters

        if search_from > 0:
            request_data['search_from'] = search_from

        if search_to:
            request_data['search_to'] = search_to

        if sort_by:
            request_data['sort'] = {
                'field': sort_by,
                'keyword': sort_order
            }

        reply = self._http_request(
            method='POST',
            url_suffix='/audits/management_logs/',
            json_data={'request_data': request_data},
            timeout=self.timeout
        )

        return reply.get('reply').get('data', [])

    def get_audit_agent_reports(self, endpoint_ids, endpoint_names, result, _type, sub_type, search_from, search_to,
                                timestamp_gte, timestamp_lte, sort_by, sort_order):
        request_data: Dict[str, Any] = {}
        filters = []
        if endpoint_ids:
            filters.append({
                'field': 'endpoint_id',
                'operator': 'in',
                'value': endpoint_ids
            })
        if endpoint_names:
            filters.append({
                'field': 'endpoint_name',
                'operator': 'in',
                'value': endpoint_names
            })
        if result:
            filters.append({
                'field': 'result',
                'operator': 'in',
                'value': result
            })
        if _type:
            filters.append({
                'field': 'type',
                'operator': 'in',
                'value': _type
            })
        if sub_type:
            filters.append({
                'field': 'sub_type',
                'operator': 'in',
                'value': sub_type
            })
        if timestamp_gte:
            filters.append({
                'field': 'timestamp',
                'operator': 'gte',
                'value': timestamp_gte
            })
        if timestamp_lte:
            filters.append({
                'field': 'timestamp',
                'operator': 'lte',
                'value': timestamp_lte
            })

        if filters:
            request_data['filters'] = filters

        if search_from > 0:
            request_data['search_from'] = search_from

        if search_to:
            request_data['search_to'] = search_to

        if sort_by:
            request_data['sort'] = {
                'field': sort_by,
                'keyword': sort_order
            }

        reply = self._http_request(
            method='POST',
            url_suffix='/audits/agents_reports/',
            json_data={'request_data': request_data},
            timeout=self.timeout
        )

        return reply.get('reply').get('data', [])

    def blacklist_files(self, hash_list, comment=None):
        request_data: Dict[str, Any] = {"hash_list": hash_list}
        if comment:
            request_data["comment"] = comment

        self._headers['content-type'] = 'application/json'
        reply = self._http_request(
            method='POST',
            url_suffix='/hash_exceptions/blacklist/',
            json_data={'request_data': request_data},
            ok_codes=(200, 201),
            timeout=self.timeout
        )
        return reply.get('reply')

    def whitelist_files(self, hash_list, comment=None):
        request_data: Dict[str, Any] = {"hash_list": hash_list}
        if comment:
            request_data["comment"] = comment

        self._headers['content-type'] = 'application/json'
        reply = self._http_request(
            method='POST',
            url_suffix='/hash_exceptions/whitelist/',
            json_data={'request_data': request_data},
            ok_codes=(201, 200),
            timeout=self.timeout
        )
        return reply.get('reply')

    def quarantine_files(self, endpoint_id_list, file_path, file_hash):
        request_data: Dict[str, Any] = {}
        filters = []
        if endpoint_id_list:
            filters.append({
                'field': 'endpoint_id_list',
                'operator': 'in',
                'value': endpoint_id_list
            })

        if filters:
            request_data['filters'] = filters

        request_data['file_path'] = file_path
        request_data['file_hash'] = file_hash

        self._headers['content-type'] = 'application/json'
        reply = self._http_request(
            method='POST',
            url_suffix='/endpoints/quarantine/',
            json_data={'request_data': request_data},
            ok_codes=(200, 201),
            timeout=self.timeout
        )

        return reply.get('reply')

    def restore_file(self, file_hash, endpoint_id=None):
        request_data: Dict[str, Any] = {'file_hash': file_hash}
        request_data['endpoint_id'] = endpoint_id

        self._headers['content-type'] = 'application/json'
        reply = self._http_request(
            method='POST',
            url_suffix='/endpoints/restore/',
            json_data={'request_data': request_data},
            ok_codes=(200, 201),
            timeout=self.timeout
        )
        return reply.get('reply')

    def endpoint_scan(self, endpoint_id_list=None, dist_name=None, gte_first_seen=None, gte_last_seen=None,
                      lte_first_seen=None,
                      lte_last_seen=None, ip_list=None, group_name=None, platform=None, alias=None, isolate=None,
                      hostname: list = None):
        request_data: Dict[str, Any] = {}
        filters = []

        if endpoint_id_list:
            filters.append({
                'field': 'endpoint_id_list',
                'operator': 'in',
                'value': endpoint_id_list
            })

        if dist_name:
            filters.append({
                'field': 'dist_name',
                'operator': 'in',
                'value': dist_name
            })

        if ip_list:
            filters.append({
                'field': 'ip_list',
                'operator': 'in',
                'value': ip_list
            })

        if group_name:
            filters.append({
                'field': 'group_name',
                'operator': 'in',
                'value': group_name
            })

        if platform:
            filters.append({
                'field': 'platform',
                'operator': 'in',
                'value': platform
            })

        if alias:
            filters.append({
                'field': 'alias_name',
                'operator': 'in',
                'value': alias
            })

        if isolate:
            filters.append({
                'field': 'isolate',
                'operator': 'in',
                'value': [isolate]
            })

        if hostname:
            filters.append({
                'field': 'hostname',
                'operator': 'in',
                'value': hostname
            })

        if gte_first_seen:
            filters.append({
                'field': 'first_seen',
                'operator': 'gte',
                'value': gte_first_seen
            })

        if lte_first_seen:
            filters.append({
                'field': 'first_seen',
                'operator': 'lte',
                'value': lte_first_seen
            })

        if gte_last_seen:
            filters.append({
                'field': 'last_seen',
                'operator': 'gte',
                'value': gte_last_seen
            })

        if lte_last_seen:
            filters.append({
                'field': 'last_seen',
                'operator': 'lte',
                'value': lte_last_seen
            })

        if filters:
            request_data['filters'] = filters
        else:
            request_data['filters'] = 'all'

        self._headers['content-type'] = 'application/json'
        reply = self._http_request(
            method='POST',
            url_suffix='/endpoints/scan/',
            json_data={'request_data': request_data},
            ok_codes=(200, 201),
            timeout=self.timeout
        )
        return reply.get('reply')

    def get_quarantine_status(self, file_path, file_hash, endpoint_id):
        request_data: Dict[str, Any] = {'files': [{
            'endpoint_id': endpoint_id,
            'file_path': file_path,
            'file_hash': file_hash
        }]}
        self._headers['content-type'] = 'application/json'
        reply = self._http_request(
            method='POST',
            url_suffix='/quarantine/status/',
            json_data={'request_data': request_data},
            timeout=self.timeout
        )

        reply_content = reply.get('reply')
        if isinstance(reply_content, list):
            return reply_content[0]
        else:
            raise TypeError(f'got unexpected response from api: {reply_content}\n')


def get_incidents_command(client, args):
    """
    Retrieve a list of incidents from XDR, filtered by some filters.
    """

    # sometimes incident id can be passed as integer from the playbook
    incident_id_list = args.get('incident_id_list')
    if isinstance(incident_id_list, int):
        incident_id_list = str(incident_id_list)

    incident_id_list = argToList(incident_id_list)
    # make sure all the ids passed are strings and not integers
    for index, id_ in enumerate(incident_id_list):
        if isinstance(id_, (int, float)):
            incident_id_list[index] = str(id_)

    lte_modification_time = args.get('lte_modification_time')
    gte_modification_time = args.get('gte_modification_time')
    since_modification_time = args.get('since_modification_time')

    if since_modification_time and gte_modification_time:
        raise ValueError('Can\'t set both since_modification_time and lte_modification_time')
    if since_modification_time:
        gte_modification_time, _ = parse_date_range(since_modification_time, TIME_FORMAT)

    lte_creation_time = args.get('lte_creation_time')
    gte_creation_time = args.get('gte_creation_time')
    since_creation_time = args.get('since_creation_time')

    if since_creation_time and gte_creation_time:
        raise ValueError('Can\'t set both since_creation_time and lte_creation_time')
    if since_creation_time:
        gte_creation_time, _ = parse_date_range(since_creation_time, TIME_FORMAT)

    sort_by_modification_time = args.get('sort_by_modification_time')
    sort_by_creation_time = args.get('sort_by_creation_time')

    page = int(args.get('page', 0))
    limit = int(args.get('limit', 100))

    # If no filters were given, return a meaningful error message
    if not incident_id_list and (not lte_modification_time and not gte_modification_time and not since_modification_time
                                 and not lte_creation_time and not gte_creation_time and not since_creation_time):
        raise ValueError("Specify a query for the incidents.\nFor example:"
                         " !xdr-get-incidents since_creation_time=\"1 year\" sort_by_creation_time=\"desc\" limit=10")

    raw_incidents = client.get_incidents(
        incident_id_list=incident_id_list,
        lte_modification_time=lte_modification_time,
        gte_modification_time=gte_modification_time,
        lte_creation_time=lte_creation_time,
        gte_creation_time=gte_creation_time,
        sort_by_creation_time=sort_by_creation_time,
        sort_by_modification_time=sort_by_modification_time,
        page_number=page,
        limit=limit
    )

    return (
        tableToMarkdown('Incidents', raw_incidents),
        {
            f'{INTEGRATION_CONTEXT_BRAND}.Incident(val.incident_id==obj.incident_id)': raw_incidents
        },
        raw_incidents
    )


def get_incident_extra_data_command(client, args):
    incident_id = args.get('incident_id')
    alerts_limit = int(args.get('alerts_limit', 1000))

    raw_incident = client.get_incident_extra_data(incident_id, alerts_limit)

    incident = raw_incident.get('incident')
    incident_id = incident.get('incident_id')
    raw_alerts = raw_incident.get('alerts').get('data')
    alerts = clear_trailing_whitespace(raw_alerts)
    file_artifacts = raw_incident.get('file_artifacts').get('data')
    network_artifacts = raw_incident.get('network_artifacts').get('data')

    readable_output = [tableToMarkdown('Incident {}'.format(incident_id), incident)]

    if len(alerts) > 0:
        readable_output.append(tableToMarkdown('Alerts', alerts))
    else:
        readable_output.append(tableToMarkdown('Alerts', []))

    if len(network_artifacts) > 0:
        readable_output.append(tableToMarkdown('Network Artifacts', network_artifacts))
    else:
        readable_output.append(tableToMarkdown('Network Artifacts', []))

    if len(file_artifacts) > 0:
        readable_output.append(tableToMarkdown('File Artifacts', file_artifacts))
    else:
        readable_output.append(tableToMarkdown('File Artifacts', []))

    incident.update({
        'alerts': alerts,
        'file_artifacts': file_artifacts,
        'network_artifacts': network_artifacts
    })
    account_context_output = assign_params(**{
        'Username': incident.get('users', '')
    })
    endpoint_context_output = assign_params(**{
        'Hostname': incident.get('hosts', '')
    })

    context_output = {f'{INTEGRATION_CONTEXT_BRAND}.Incident(val.incident_id==obj.incident_id)': incident}
    if account_context_output:
        context_output['Account(val.Username==obj.Username)'] = account_context_output
    if endpoint_context_output:
        context_output['Endpoint(val.Hostname==obj.Hostname)'] = endpoint_context_output

    return (
        '\n'.join(readable_output),
        context_output,
        raw_incident
    )


def update_incident_command(client, args):
    incident_id = args.get('incident_id')
    assigned_user_mail = args.get('assigned_user_mail')
    assigned_user_pretty_name = args.get('assigned_user_pretty_name')
    status = args.get('status')
    severity = args.get('manual_severity')
    unassign_user = args.get('unassign_user') == 'true'
    resolve_comment = args.get('resolve_comment')

    client.update_incident(
        incident_id=incident_id,
        assigned_user_mail=assigned_user_mail,
        assigned_user_pretty_name=assigned_user_pretty_name,
        unassign_user=unassign_user,
        status=status,
        severity=severity,
        resolve_comment=resolve_comment
    )

    return f'Incident {incident_id} has been updated', None, None


def arg_to_int(arg, arg_name: str, required: bool = False):
    if arg is None:
        if required is True:
            raise ValueError(f'Missing "{arg_name}"')
        return None
    if isinstance(arg, str):
        if arg.isdigit():
            return int(arg)
        raise ValueError(f'Invalid number: "{arg_name}"="{arg}"')
    if isinstance(arg, int):
        return arg
    return ValueError(f'Invalid number: "{arg_name}"')


def get_endpoints_command(client, args):
    page_number = arg_to_int(
        arg=args.get('page'),
        arg_name='Failed to parse "page". Must be a number.',
        required=True
    )

    limit = arg_to_int(
        arg=args.get('limit'),
        arg_name='Failed to parse "limit". Must be a number.',
        required=True
    )

    if list(args.keys()) == ['limit', 'page', 'sort_order']:
        endpoints = client.get_endpoints(page_number=page_number, limit=limit, no_filter=True)
    else:
        endpoint_id_list = argToList(args.get('endpoint_id_list'))
        dist_name = argToList(args.get('dist_name'))
        ip_list = argToList(args.get('ip_list'))
        group_name = argToList(args.get('group_name'))
        platform = argToList(args.get('platform'))
        alias_name = argToList(args.get('alias_name'))
        isolate = args.get('isolate')
        hostname = argToList(args.get('hostname'))

        first_seen_gte = arg_to_timestamp(
            arg=args.get('first_seen_gte'),
            arg_name='first_seen_gte'
        )

        first_seen_lte = arg_to_timestamp(
            arg=args.get('first_seen_lte'),
            arg_name='first_seen_lte'
        )

        last_seen_gte = arg_to_timestamp(
            arg=args.get('last_seen_gte'),
            arg_name='last_seen_gte'
        )

        last_seen_lte = arg_to_timestamp(
            arg=args.get('last_seen_lte'),
            arg_name='last_seen_lte'
        )

        sort_by_first_seen = args.get('sort_by_first_seen')
        sort_by_last_seen = args.get('sort_by_last_seen')

        endpoints = client.get_endpoints(
            endpoint_id_list=endpoint_id_list,
            dist_name=dist_name,
            ip_list=ip_list,
            group_name=group_name,
            platform=platform,
            alias_name=alias_name,
            isolate=isolate,
            hostname=hostname,
            page_number=page_number,
            limit=limit,
            first_seen_gte=first_seen_gte,
            first_seen_lte=first_seen_lte,
            last_seen_gte=last_seen_gte,
            last_seen_lte=last_seen_lte,
            sort_by_first_seen=sort_by_first_seen,
            sort_by_last_seen=sort_by_last_seen
        )
    return (
        tableToMarkdown('Endpoints', endpoints),
        {f'{INTEGRATION_CONTEXT_BRAND}.Endpoint(val.endpoint_id == obj.endpoint_id)': endpoints,
         'Endpoint(val.ID == obj.ID)': return_endpoint_standard_context(endpoints)},
        endpoints
    )


def return_endpoint_standard_context(endpoints):
    endpoints_context_list = []
    for endpoint in endpoints:
        endpoints_context_list.append(assign_params(**{
            "Hostname": (endpoint['host_name'] if endpoint.get('host_name', '') else endpoint.get('endpoint_name')),
            "ID": endpoint.get('endpoint_id'),
            "IPAddress": endpoint.get('ip'),
            "Domain": endpoint.get('domain'),
            "OS": endpoint.get('os_type'),
        }))
    return endpoints_context_list


def create_parsed_alert(product, vendor, local_ip, local_port, remote_ip, remote_port, event_timestamp, severity,
                        alert_name, alert_description):
    alert = {
        "product": product,
        "vendor": vendor,
        "local_ip": local_ip,
        "local_port": local_port,
        "remote_ip": remote_ip,
        "remote_port": remote_port,
        "event_timestamp": event_timestamp,
        "severity": severity,
        "alert_name": alert_name,
        "alert_description": alert_description
    }

    return alert


def insert_parsed_alert_command(client, args):
    product = args.get('product')
    vendor = args.get('vendor')
    local_ip = args.get('local_ip')
    local_port = arg_to_int(
        arg=args.get('local_port'),
        arg_name='local_port'
    )
    remote_ip = args.get('remote_ip')
    remote_port = arg_to_int(
        arg=args.get('remote_port'),
        arg_name='remote_port'
    )

    severity = args.get('severity')
    alert_name = args.get('alert_name')
    alert_description = args.get('alert_description', '')

    if args.get('event_timestamp') is None:
        # get timestamp now if not provided
        event_timestamp = int(round(time.time() * 1000))
    else:
        event_timestamp = int(args.get('event_timestamp'))

    alert = create_parsed_alert(
        product=product,
        vendor=vendor,
        local_ip=local_ip,
        local_port=local_port,
        remote_ip=remote_ip,
        remote_port=remote_port,
        event_timestamp=event_timestamp,
        severity=severity,
        alert_name=alert_name,
        alert_description=alert_description
    )

    client.insert_alerts([alert])

    return (
        'Alert inserted successfully',
        None,
        None
    )


def insert_cef_alerts_command(client, args):
    # parsing alerts list. the reason we don't use argToList is because cef_alerts could contain comma (,) so
    # we shouldn't split them by comma
    alerts = args.get('cef_alerts')
    if isinstance(alerts, list):
        pass
    elif isinstance(alerts, str):
        if alerts[0] == '[' and alerts[-1] == ']':
            # if the string contains [] it means it is a list and must be parsed
            alerts = json.loads(alerts)
        else:
            # otherwise it is a single alert
            alerts = [alerts]
    else:
        raise ValueError('Invalid argument "cef_alerts". It should be either list of strings (cef alerts), '
                         'or single string')

    client.insert_cef_alerts(alerts)

    return (
        'Alerts inserted successfully',
        None,
        None
    )


def isolate_endpoint_command(client, args):
    endpoint_id = args.get('endpoint_id')

    endpoint = client.get_endpoints(endpoint_id_list=[endpoint_id])
    if len(endpoint) == 0:
        raise ValueError(f'Error: Endpoint {endpoint_id} was not found')

    endpoint = endpoint[0]
    endpoint_status = endpoint.get('endpoint_status')
    is_isolated = endpoint.get('is_isolated')
    if is_isolated == 'AGENT_ISOLATED':
        return (
            f'Endpoint {endpoint_id} already isolated.',
            None,
            None
        )
    if is_isolated == 'AGENT_PENDING_ISOLATION':
        return (
            f'Endpoint {endpoint_id} pending isolation.',
            None,
            None
        )
    if endpoint_status == 'DISCONNECTED':
        raise ValueError(
            f'Error: Endpoint {endpoint_id} is disconnected and therefore can not be isolated.'
        )
    if is_isolated == 'AGENT_PENDING_ISOLATION_CANCELLATION':
        raise ValueError(
            f'Error: Endpoint {endpoint_id} is pending isolation cancellation and therefore can not be isolated.'
        )
    client.isolate_endpoint(endpoint_id)

    return (
        f'The isolation request has been submitted successfully on Endpoint {endpoint_id}.\n'
        f'To check the endpoint isolation status please run: !xdr-get-endpoints endpoint_id_list={endpoint_id}'
        f' and look at the [is_isolated] field.',
        {f'{INTEGRATION_CONTEXT_BRAND}.Isolation.endpoint_id(val.endpoint_id == obj.endpoint_id)': endpoint_id},
        None
    )


def unisolate_endpoint_command(client, args):
    endpoint_id = args.get('endpoint_id')

    endpoint = client.get_endpoints(endpoint_id_list=[endpoint_id])
    if len(endpoint) == 0:
        raise ValueError(f'Error: Endpoint {endpoint_id} was not found')

    endpoint = endpoint[0]
    endpoint_status = endpoint.get('endpoint_status')
    is_isolated = endpoint.get('is_isolated')
    if is_isolated == 'AGENT_UNISOLATED':
        return (
            f'Endpoint {endpoint_id} already unisolated.',
            None,
            None
        )
    if is_isolated == 'AGENT_PENDING_ISOLATION_CANCELLATION':
        return (
            f'Endpoint {endpoint_id} pending isolation cancellation.',
            None,
            None
        )
    if endpoint_status == 'DISCONNECTED':
        raise ValueError(
            f'Error: Endpoint {endpoint_id} is disconnected and therefore can not be un-isolated.'
        )
    if is_isolated == 'AGENT_PENDING_ISOLATION':
        raise ValueError(
            f'Error: Endpoint {endpoint_id} is pending isolation and therefore can not be un-isolated.'
        )
    client.unisolate_endpoint(endpoint_id)

    return (
        f'The un-isolation request has been submitted successfully on Endpoint {endpoint_id}.\n'
        f'To check the endpoint isolation status please run: !xdr-get-endpoints endpoint_id_list={endpoint_id}'
        f' and look at the [is_isolated] field.',
        {f'{INTEGRATION_CONTEXT_BRAND}.UnIsolation.endpoint_id(val.endpoint_id == obj.endpoint_id)': endpoint_id},
        None
    )


def arg_to_timestamp(arg, arg_name: str, required: bool = False):
    if arg is None:
        if required is True:
            raise ValueError(f'Missing "{arg_name}"')
        return None

    if isinstance(arg, str) and arg.isdigit():
        # timestamp that str - we just convert it to int
        return int(arg)
    if isinstance(arg, str):
        # if the arg is string of date format 2019-10-23T00:00:00 or "3 days", etc
        date = dateparser.parse(arg, settings={'TIMEZONE': 'UTC'})
        if date is None:
            # if d is None it means dateparser failed to parse it
            raise ValueError(f'Invalid date: {arg_name}')

        return int(date.timestamp() * 1000)
    if isinstance(arg, (int, float)):
        return arg


def get_audit_management_logs_command(client, args):
    email = argToList(args.get('email'))
    result = argToList(args.get('result'))
    _type = argToList(args.get('type'))
    sub_type = argToList(args.get('sub_type'))

    timestamp_gte = arg_to_timestamp(
        arg=args.get('timestamp_gte'),
        arg_name='timestamp_gte'
    )

    timestamp_lte = arg_to_timestamp(
        arg=args.get('timestamp_lte'),
        arg_name='timestamp_lte'
    )

    page_number = arg_to_int(
        arg=args.get('page', 0),
        arg_name='Failed to parse "page". Must be a number.',
        required=True
    )
    limit = arg_to_int(
        arg=args.get('limit', 20),
        arg_name='Failed to parse "limit". Must be a number.',
        required=True
    )
    search_from = page_number * limit
    search_to = search_from + limit

    sort_by = args.get('sort_by')
    sort_order = args.get('sort_order', 'asc')

    audit_logs = client.audit_management_logs(
        email=email,
        result=result,
        _type=_type,
        sub_type=sub_type,
        timestamp_gte=timestamp_gte,
        timestamp_lte=timestamp_lte,
        search_from=search_from,
        search_to=search_to,
        sort_by=sort_by,
        sort_order=sort_order
    )

    return (
        tableToMarkdown('Audit Management Logs', audit_logs, [
            'AUDIT_ID',
            'AUDIT_RESULT',
            'AUDIT_DESCRIPTION',
            'AUDIT_OWNER_NAME',
            'AUDIT_OWNER_EMAIL',
            'AUDIT_ASSET_JSON',
            'AUDIT_ASSET_NAMES',
            'AUDIT_HOSTNAME',
            'AUDIT_REASON',
            'AUDIT_ENTITY',
            'AUDIT_ENTITY_SUBTYPE',
            'AUDIT_SESSION_ID',
            'AUDIT_CASE_ID',
            'AUDIT_INSERT_TIME'
        ]),
        {
            f'{INTEGRATION_CONTEXT_BRAND}.AuditManagementLogs(val.AUDIT_ID == obj.AUDIT_ID)': audit_logs
        },
        audit_logs
    )


def get_audit_agent_reports_command(client, args):
    endpoint_ids = argToList(args.get('endpoint_ids'))
    endpoint_names = argToList(args.get('endpoint_names'))
    result = argToList(args.get('result'))
    _type = argToList(args.get('type'))
    sub_type = argToList(args.get('sub_type'))

    timestamp_gte = arg_to_timestamp(
        arg=args.get('timestamp_gte'),
        arg_name='timestamp_gte'
    )

    timestamp_lte = arg_to_timestamp(
        arg=args.get('timestamp_lte'),
        arg_name='timestamp_lte'
    )

    page_number = arg_to_int(
        arg=args.get('page', 0),
        arg_name='Failed to parse "page". Must be a number.',
        required=True
    )
    limit = arg_to_int(
        arg=args.get('limit', 20),
        arg_name='Failed to parse "limit". Must be a number.',
        required=True
    )
    search_from = page_number * limit
    search_to = search_from + limit

    sort_by = args.get('sort_by')
    sort_order = args.get('sort_order', 'asc')

    audit_logs = client.get_audit_agent_reports(
        endpoint_ids=endpoint_ids,
        endpoint_names=endpoint_names,
        result=result,
        _type=_type,
        sub_type=sub_type,
        timestamp_gte=timestamp_gte,
        timestamp_lte=timestamp_lte,

        search_from=search_from,
        search_to=search_to,
        sort_by=sort_by,
        sort_order=sort_order
    )

    return (
        tableToMarkdown('Audit Agent Reports', audit_logs),
        {
            f'{INTEGRATION_CONTEXT_BRAND}.AuditAgentReports': audit_logs
        },
        audit_logs
    )


def get_distribution_url_command(client, args):
    distribution_id = args.get('distribution_id')
    package_type = args.get('package_type')

    url = client.get_distribution_url(distribution_id, package_type)

    return (
        f'[Distribution URL]({url})',
        {
            'PaloAltoNetworksXDR.Distribution(val.id == obj.id)': {
                'id': distribution_id,
                'url': url
            }
        },
        url
    )


def get_distribution_status_command(client, args):
    distribution_ids = argToList(args.get('distribution_ids'))

    distribution_list = []
    for distribution_id in distribution_ids:
        status = client.get_distribution_status(distribution_id)

        distribution_list.append({
            'id': distribution_id,
            'status': status
        })

    return (
        tableToMarkdown('Distribution Status', distribution_list, ['id', 'status']),
        {
            f'{INTEGRATION_CONTEXT_BRAND}.Distribution(val.id == obj.id)': distribution_list
        },
        distribution_list
    )


def get_distribution_versions_command(client):
    versions = client.get_distribution_versions()

    readable_output = []
    for operation_system in versions.keys():
        os_versions = versions[operation_system]

        readable_output.append(
            tableToMarkdown(operation_system, os_versions or [], ['versions'])
        )

    return (
        '\n\n'.join(readable_output),
        {
            f'{INTEGRATION_CONTEXT_BRAND}.DistributionVersions': versions
        },
        versions
    )


def create_distribution_command(client, args):
    name = args.get('name')
    platform = args.get('platform')
    package_type = args.get('package_type')
    description = args.get('description')
    agent_version = args.get('agent_version')
    if not platform == 'android' and not agent_version:
        # agent_version must be provided for all the platforms except android
        raise ValueError(f'Missing argument "agent_version" for platform "{platform}"')

    distribution_id = client.create_distribution(
        name=name,
        platform=platform,
        package_type=package_type,
        agent_version=agent_version,
        description=description
    )

    distribution = {
        'id': distribution_id,
        'name': name,
        'platform': platform,
        'package_type': package_type,
        'agent_version': agent_version,
        'description': description
    }

    return (
        f'Distribution {distribution_id} created successfully',
        {
            f'{INTEGRATION_CONTEXT_BRAND}.Distribution(val.id == obj.id)': distribution
        },
        distribution
    )


def blacklist_files_command(client, args):
    hash_list = argToList(args.get('hash_list'))
    comment = args.get('comment')

    client.blacklist_files(hash_list=hash_list, comment=comment)
    markdown_data = [{'fileHash': file_hash} for file_hash in hash_list]

    return (
        tableToMarkdown('Blacklist Files', markdown_data, headers=['fileHash'], headerTransform=pascalToSpace),
        {
            f'{INTEGRATION_CONTEXT_BRAND}.blackList.fileHash(val.fileHash == obj.fileHash)': hash_list
        },
        argToList(hash_list)
    )


def whitelist_files_command(client, args):
    hash_list = argToList(args.get('hash_list'))
    comment = args.get('comment')

    client.whitelist_files(hash_list=hash_list, comment=comment)
    markdown_data = [{'fileHash': file_hash} for file_hash in hash_list]
    return (
        tableToMarkdown('Whitelist Files', markdown_data, ['fileHash'], headerTransform=pascalToSpace),
        {
            f'{INTEGRATION_CONTEXT_BRAND}.whiteList.fileHash(val.fileHash == obj.fileHash)': hash_list
        },
        argToList(hash_list)
    )


def quarantine_files_command(client, args):
    endpoint_id_list = argToList(args.get("endpoint_id_list"))
    file_path = args.get("file_path")
    file_hash = args.get("file_hash")

    reply = client.quarantine_files(
        endpoint_id_list=endpoint_id_list,
        file_path=file_path,
        file_hash=file_hash
    )
    output = {
        'endpointIdList': endpoint_id_list,
        'filePath': file_path,
        'fileHash': file_hash,
        'actionId': reply.get("action_id")
    }

    return (
        tableToMarkdown('Quarantine files', output, headers=[*output],
                        headerTransform=pascalToSpace),
        {
            f'{INTEGRATION_CONTEXT_BRAND}.quarantineFiles.actionIds(val.actionId === obj.actionId)': output
        },
        reply
    )


def restore_file_command(client, args):
    file_hash = args.get('file_hash')
    endpoint_id = args.get('endpoint_id')

    reply = client.restore_file(
        file_hash=file_hash,
        endpoint_id=endpoint_id
    )
    action_id = reply.get("action_id")

    return (
        tableToMarkdown('Restore files', {'Action Id': action_id}, ['Action Id']),
        {
            f'{INTEGRATION_CONTEXT_BRAND}.restoredFiles.actionId(val.actionId == obj.actionId)': action_id
        },
        action_id
    )


def get_quarantine_status_command(client, args):
    file_path = args.get('file_path')
    file_hash = args.get('file_hash')
    endpoint_id = args.get('endpoint_id')

    reply = client.get_quarantine_status(
        file_path=file_path,
        file_hash=file_hash,
        endpoint_id=endpoint_id
    )
    output = {
        'status': reply['status'],
        'endpointId': reply['endpoint_id'],
        'filePath': reply['file_path'],
        'fileHash': reply['file_hash']
    }

    return (
        tableToMarkdown('Quarantine files', output, headers=[*output], headerTransform=pascalToSpace),
        {
            f'{INTEGRATION_CONTEXT_BRAND}.quarantineFiles.status(val.fileHash === obj.fileHash &&'
            f'val.endpointId === obj.endpointId && val.filePath === obj.filePath)': output
        },
        reply
    )


def endpoint_scan_command(client, args):
    endpoint_id_list = args.get('endpoint_id_list')
    dist_name = args.get('dist_name')
    gte_first_seen = args.get('gte_first_seen')
    gte_last_seen = args.get('gte_last_seen')
    lte_first_seen = args.get('lte_first_seen')
    lte_last_seen = args.get('lte_last_seen')
    ip_list = args.get('ip_list')
    group_name = args.get('group_name')
    platform = args.get('platform')
    alias = args.get('alias')
    isolate = args.get('isolate')
    hostname = argToList(args.get('hostname'))

    reply = client.endpoint_scan(
        endpoint_id_list=argToList(endpoint_id_list),
        dist_name=dist_name,
        gte_first_seen=gte_first_seen,
        gte_last_seen=gte_last_seen,
        lte_first_seen=lte_first_seen,
        lte_last_seen=lte_last_seen,
        ip_list=ip_list,
        group_name=group_name,
        platform=platform,
        alias=alias,
        isolate=isolate,
        hostname=hostname
    )

    action_id = reply.get("action_id")

    return (
        tableToMarkdown('Endpoint scan', {'Action Id': action_id}, ['Action Id']),
        {
            f'{INTEGRATION_CONTEXT_BRAND}.endpointScan.actionId(val.actionId == obj.actionId)': action_id
        },
        reply
    )


<<<<<<< HEAD
def sort_all_list_incident_fields(incident_data):
    """Sorting all lists fields in an incident - without this, elements may shift which results in false
    identification of changed fields"""
    if incident_data.get('hosts', []):
        incident_data['hosts'] = sorted(incident_data.get('hosts', []))

    if incident_data.get('users', []):
        incident_data['users'] = sorted(incident_data.get('users', []))

    if incident_data.get('incident_sources', []):
        incident_data['incident_sources'] = sorted(incident_data.get('incident_sources', []))

    if incident_data.get('alerts', []):
        incident_data['alerts'] = sorted(incident_data.get('alerts', []), key=itemgetter('alert_id'))
        reformat_sublist_fields(incident_data['alerts'])

    if incident_data.get('file_artifacts', []):
        incident_data['file_artifacts'] = sorted(incident_data.get('file_artifacts', []), key=itemgetter('file_name'))
        reformat_sublist_fields(incident_data['file_artifacts'])

    if incident_data.get('network_artifacts', []):
        incident_data['network_artifacts'] = sorted(incident_data.get('network_artifacts', []),
                                                    key=itemgetter('network_domain'))
        reformat_sublist_fields(incident_data['network_artifacts'])


def drop_field_underscore(section):
    section_copy = section.copy()
    for field in section_copy.keys():
        if '_' in field:
            section[field.replace('_', '')] = section.get(field)


def reformat_sublist_fields(sublist):
    for section in sublist:
        drop_field_underscore(section)


def sync_incoming_incident_owners(incident_data):
    if incident_data.get('assigned_user_mail') and demisto.params().get('sync_owners'):
        user_info = demisto.findUser(email=incident_data.get('assigned_user_mail'))
        if user_info:
            demisto.debug(f"Syncing incident owners: XDR incident {incident_data.get('incident_id')}, "
                          f"owner {user_info.get('username')}")
            incident_data['owner'] = user_info.get('username')

        else:
            demisto.debug(f"The user assigned to XDR incident {incident_data.get('incident_id')} "
                          f"is not registered on XSOAR")


def handle_incoming_user_unassignment(incident_data):
    incident_data['assigned_user_mail'] = ''
    incident_data['assigned_user_pretty_name'] = ''
    if demisto.params().get('sync_owners'):
        demisto.debug(f'Unassigning owner from XDR incident {incident_data.get("incident_id")}')
        incident_data['owner'] = ''


def handle_incoming_closing_incident(incident_data):
    closing_entry = {}  # type: Dict
    if incident_data.get('status') in XDR_RESOLVED_STATUS_TO_XSOAR:
        demisto.debug(f"Closing XDR issue {incident_data.get('incident_id')}")
        closing_entry = {
            'Type': EntryType.NOTE,
            'Contents': {
                'dbotIncidentClose': True,
                'closeReason': XDR_RESOLVED_STATUS_TO_XSOAR.get(incident_data.get("status")),
                'closeNotes': incident_data.get('resolve_comment')
            },
            'ContentsFormat': EntryFormat.JSON
        }
        incident_data['closeReason'] = XDR_RESOLVED_STATUS_TO_XSOAR.get(incident_data.get("status"))
        incident_data['closeNotes'] = incident_data.get('resolve_comment')

        if incident_data.get('status') == 'resolved_known_issue':
            closing_entry['Contents']['closeNotes'] = 'Known Issue.\n' + incident_data['closeNotes']
            incident_data['closeNotes'] = 'Known Issue.\n' + incident_data['closeNotes']

    return closing_entry


def get_mapping_fields_command():
    xdr_incident_type_scheme = SchemeTypeMapping(type_name=XDR_INCIDENT_TYPE_NAME)
    for field in XDR_INCIDENT_FIELDS:
        xdr_incident_type_scheme.add_field(name=field, description=XDR_INCIDENT_FIELDS[field].get('description'))

    mapping_response = GetMappingFieldsResponse()
    mapping_response.add_scheme_type(xdr_incident_type_scheme)

    return mapping_response


def get_remote_data_command(client, args):
    remote_args = GetRemoteDataArgs(args)
    incident_data = {}
    try:
        incident_data = get_incident_extra_data_command(client, {"incident_id": remote_args.remote_incident_id,
                                                                 "alerts_limit": 1000})[2].get('incident')

        incident_data['id'] = incident_data.get('incident_id')
        current_modified_time = int(str(incident_data.get('modification_time')))
        demisto.debug(f"XDR incident {remote_args.remote_incident_id}\n"  # type:ignore
                      f"modified time: {int(incident_data.get('modification_time'))}\n"
                      f"update time:   {arg_to_timestamp(remote_args.last_update, 'last_update')}")

        sort_all_list_incident_fields(incident_data)

        # deleting creation time as it keeps updating in the system
        del incident_data['creation_time']

        if arg_to_timestamp(current_modified_time, 'modification_time') > \
                arg_to_timestamp(remote_args.last_update, 'last_update'):
            demisto.debug(f"Updating XDR incident {remote_args.remote_incident_id}")

            # handle unasignment
            if incident_data.get('assigned_user_mail') is None:
                handle_incoming_user_unassignment(incident_data)

            else:
                # handle owner sync
                sync_incoming_incident_owners(incident_data)

            # handle closed issue in XDR and handle outgoing error entry
            entries = [handle_incoming_closing_incident(incident_data)]

            reformatted_entries = []
            for entry in entries:
                if entry:
                    reformatted_entries.append(entry)

            incident_data['in_mirror_error'] = ''

            return GetRemoteDataResponse(
                mirrored_object=incident_data,
                entries=reformatted_entries
            )

        else:
            # no new data modified - resetting error if needed
            incident_data['in_mirror_error'] = ''

            # handle unasignment
            if incident_data.get('assigned_user_mail') is None:
                handle_incoming_user_unassignment(incident_data)

            return GetRemoteDataResponse(
                mirrored_object=incident_data,
                entries=[]
            )

    except Exception as e:
        demisto.debug(f"Error in XDR incoming mirror for incident {remote_args.remote_incident_id} \n"
                      f"Error message: {str(e)}")
        if incident_data:
            incident_data['in_mirror_error'] = str(e)
            sort_all_list_incident_fields(incident_data)

            # deleting creation time as it keeps updating in the system
            del incident_data['creation_time']

        else:
            incident_data = {
                'id': remote_args.remote_incident_id,
                'in_mirror_error': str(e)
            }

        return GetRemoteDataResponse(
            mirrored_object=incident_data,
            entries=[]
        )


def handle_outgoing_incident_owner_sync(update_args):
    if 'owner' in update_args and demisto.params().get('sync_owners'):
        if update_args.get('owner'):
            user_info = demisto.findUser(username=update_args.get('owner'))
            if user_info:
                update_args['assigned_user_mail'] = user_info.get('email')
        else:
            # handle synced unassignment
            update_args['assigned_user_mail'] = None


def handle_user_unassignment(update_args):
    if ('assigned_user_mail' in update_args and update_args.get('assigned_user_mail') in ['None', 'null', '', None]) \
            or ('assigned_user_pretty_name' in update_args
                and update_args.get('assigned_user_pretty_name') in ['None', 'null', '', None]):
        update_args['unassign_user'] = 'true'
        update_args['assigned_user_mail'] = None
        update_args['assigned_user_pretty_name'] = None


def handle_outgoing_issue_closure(update_args, inc_status):
    if inc_status == 2:
        demisto.debug("Closing Remote XDR incident")
        update_args['status'] = XSOAR_RESOLVED_STATUS_TO_XDR.get(update_args.get('closeReason'))
        update_args['resolve_comment'] = update_args.get('closeNotes')


def get_update_args(delta, inc_status):
    """Change the updated field names to fit the update command"""
    update_args = delta
    handle_outgoing_incident_owner_sync(update_args)
    handle_user_unassignment(update_args)
    handle_outgoing_issue_closure(update_args, inc_status)
    return update_args


def update_remote_system_command(client, args):
    remote_args = UpdateRemoteSystemArgs(args)
    try:
        if remote_args.delta and remote_args.incident_changed:
            demisto.debug(f'Got the following delta keys {str(list(remote_args.delta.keys()))} to update XDR '
                          f'incident {remote_args.remote_incident_id}')
            update_args = get_update_args(remote_args.delta, remote_args.inc_status)

            update_args['incident_id'] = remote_args.remote_incident_id
            demisto.debug(f'Sending incident with remote ID [{remote_args.remote_incident_id}] to XDR\n')
            update_incident_command(client, update_args)

        else:
            demisto.debug(f'Skipping updating remote incident fields [{remote_args.remote_incident_id}] '
                          f'as it is not new nor changed')

        return remote_args.remote_incident_id

    except Exception as e:
        demisto.debug(f"Error in XDR outgoing mirror for incident {remote_args.remote_incident_id} \n"
                      f"Error message: {str(e)}")

        return remote_args.remote_incident_id


def fetch_incidents(client, first_fetch_time, last_run: dict = None):
=======
def fetch_incidents(client, first_fetch_time, last_run: dict = None, max_fetch: int = 10):
>>>>>>> 52638518
    # Get the last fetch time, if exists
    last_fetch = last_run.get('time') if isinstance(last_run, dict) else None

    # Handle first time fetch, fetch incidents retroactively
    if last_fetch is None:
        last_fetch, _ = parse_date_range(first_fetch_time, to_timestamp=True)

    incidents = []
    raw_incidents = client.get_incidents(gte_creation_time_milliseconds=last_fetch,
                                         limit=max_fetch, sort_by_creation_time='asc')

    for raw_incident in raw_incidents:
        incident_id = raw_incident.get('incident_id')

        if demisto.params().get('extra_data'):
            incident_data = get_incident_extra_data_command(client, {"incident_id": incident_id,
                                                                     "alerts_limit": 1000})[2].get('incident')
        else:
            incident_data = raw_incident

        sort_all_list_incident_fields(incident_data)

        incident_data['mirror_direction'] = MIRROR_DIRECTION[demisto.params().get('mirror_direction')]
        incident_data['mirror_instance'] = demisto.integrationInstance()

        description = raw_incident.get('description')
        occurred = timestamp_to_datestring(raw_incident['creation_time'], TIME_FORMAT + 'Z')
        incident = {
            'name': f'#{incident_id} - {description}',
            'occurred': occurred,
            'rawJSON': json.dumps(incident_data),
        }

        if demisto.params().get('sync_owners') and incident_data.get('assigned_user_mail'):
            incident['owner'] = demisto.findUser(email=incident_data.get('assigned_user_mail')).get('username')

        # Update last run and add incident if the incident is newer than last fetch
        if raw_incident['creation_time'] > last_fetch:
            last_fetch = raw_incident['creation_time']

        incidents.append(incident)

    next_run = {'time': last_fetch + 1}
    return next_run, incidents


def main():
    """
    Executes an integration command
    """
    LOG(f'Command being called is {demisto.command()}')

    api_key = demisto.params().get('apikey')
    api_key_id = demisto.params().get('apikey_id')
    first_fetch_time = demisto.params().get('fetch_time', '3 days')
    base_url = urljoin(demisto.params().get('url'), '/public_api/v1')
    proxy = demisto.params().get('proxy')
    verify_cert = not demisto.params().get('insecure', False)
    try:
        timeout = int(demisto.params().get('timeout', 120))
    except ValueError as e:
        demisto.debug(f'Failed casting timeout parameter to int, falling back to 120 - {e}')
        timeout = 120
    try:
        max_fetch = int(demisto.params().get('max_fetch', 10))
    except ValueError as e:
        demisto.debug(f'Failed casting max fetch parameter to int, falling back to 10 - {e}')
        max_fetch = 10

    # nonce, timestamp, auth = create_auth(API_KEY)
    nonce = "".join([secrets.choice(string.ascii_letters + string.digits) for _ in range(64)])
    timestamp = str(int(datetime.now(timezone.utc).timestamp()) * 1000)
    auth_key = "%s%s%s" % (api_key, nonce, timestamp)
    auth_key = auth_key.encode("utf-8")
    api_key_hash = hashlib.sha256(auth_key).hexdigest()

    headers = {
        "x-xdr-timestamp": timestamp,
        "x-xdr-nonce": nonce,
        "x-xdr-auth-id": str(api_key_id),
        "Authorization": api_key_hash
    }

    client = Client(
        base_url=base_url,
        proxy=proxy,
        verify=verify_cert,
        headers=headers,
        timeout=timeout
    )

    try:
        if demisto.command() == 'test-module':
            client.test_module(first_fetch_time)
            demisto.results('ok')

        elif demisto.command() == 'fetch-incidents':
            next_run, incidents = fetch_incidents(client, first_fetch_time, demisto.getLastRun(), max_fetch)
            demisto.setLastRun(next_run)
            demisto.incidents(incidents)

        elif demisto.command() == 'xdr-get-incidents':
            return_outputs(*get_incidents_command(client, demisto.args()))

        elif demisto.command() == 'xdr-get-incident-extra-data':
            return_outputs(*get_incident_extra_data_command(client, demisto.args()))

        elif demisto.command() == 'xdr-update-incident':
            return_outputs(*update_incident_command(client, demisto.args()))

        elif demisto.command() == 'xdr-get-endpoints':
            return_outputs(*get_endpoints_command(client, demisto.args()))

        elif demisto.command() == 'xdr-insert-parsed-alert':
            return_outputs(*insert_parsed_alert_command(client, demisto.args()))

        elif demisto.command() == 'xdr-insert-cef-alerts':
            return_outputs(*insert_cef_alerts_command(client, demisto.args()))

        elif demisto.command() == 'xdr-isolate-endpoint':
            return_outputs(*isolate_endpoint_command(client, demisto.args()))

        elif demisto.command() == 'xdr-unisolate-endpoint':
            return_outputs(*unisolate_endpoint_command(client, demisto.args()))

        elif demisto.command() == 'xdr-get-distribution-url':
            return_outputs(*get_distribution_url_command(client, demisto.args()))

        elif demisto.command() == 'xdr-get-create-distribution-status':
            return_outputs(*get_distribution_status_command(client, demisto.args()))

        elif demisto.command() == 'xdr-get-distribution-versions':
            return_outputs(*get_distribution_versions_command(client))

        elif demisto.command() == 'xdr-create-distribution':
            return_outputs(*create_distribution_command(client, demisto.args()))

        elif demisto.command() == 'xdr-get-audit-management-logs':
            return_outputs(*get_audit_management_logs_command(client, demisto.args()))

        elif demisto.command() == 'xdr-get-audit-agent-reports':
            return_outputs(*get_audit_agent_reports_command(client, demisto.args()))

        elif demisto.command() == 'xdr-blacklist-files':
            return_outputs(*blacklist_files_command(client, demisto.args()))

        elif demisto.command() == 'xdr-whitelist-files':
            return_outputs(*whitelist_files_command(client, demisto.args()))

        elif demisto.command() == 'xdr-quarantine-files':
            return_outputs(*quarantine_files_command(client, demisto.args()))

        elif demisto.command() == 'xdr-get-quarantine-status':
            return_outputs(*get_quarantine_status_command(client, demisto.args()))

        elif demisto.command() == 'xdr-restore-file':
            return_outputs(*restore_file_command(client, demisto.args()))

        elif demisto.command() == 'xdr-endpoint-scan':
            return_outputs(*endpoint_scan_command(client, demisto.args()))

        elif demisto.command() == 'get-mapping-fields':
            return_results(get_mapping_fields_command())

        elif demisto.command() == 'get-remote-data':
            return_results(get_remote_data_command(client, demisto.args()))

        elif demisto.command() == 'update-remote-system':
            return_results(update_remote_system_command(client, demisto.args()))

    except Exception as err:
        if demisto.command() == 'fetch-incidents':
            LOG(str(err))
            raise

        demisto.error(traceback.format_exc())
        return_error(str(err))


if __name__ in ('__main__', '__builtin__', 'builtins'):
    main()<|MERGE_RESOLUTION|>--- conflicted
+++ resolved
@@ -1693,7 +1693,6 @@
     )
 
 
-<<<<<<< HEAD
 def sort_all_list_incident_fields(incident_data):
     """Sorting all lists fields in an incident - without this, elements may shift which results in false
     identification of changed fields"""
@@ -1928,10 +1927,7 @@
         return remote_args.remote_incident_id
 
 
-def fetch_incidents(client, first_fetch_time, last_run: dict = None):
-=======
 def fetch_incidents(client, first_fetch_time, last_run: dict = None, max_fetch: int = 10):
->>>>>>> 52638518
     # Get the last fetch time, if exists
     last_fetch = last_run.get('time') if isinstance(last_run, dict) else None
 
