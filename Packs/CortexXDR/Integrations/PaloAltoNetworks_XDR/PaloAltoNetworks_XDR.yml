category: Endpoint
commonfields:
  id: Cortex XDR - IR
  version: -1
configuration:
- display: Fetch incidents
  name: isFetch
  required: false
  type: 8
- display: Incident type
  name: incidentType
  required: false
  type: 13
- display: Server URL (copy URL from XDR - click ? to see more info.)
  name: url
  required: true
  type: 0
- display: API Key ID
  name: apikey_id
  required: true
  type: 4
- display: API Key
  name: apikey
  required: true
  type: 4
<<<<<<< HEAD
- defaultvalue: 'true'
  display: Fetch incident alerts and artifacts
  hidden: false
  name: extra_data
  required: false
  type: 8
- defaultvalue: 3 days
  display: First fetch timestamp (<number> <time unit>, e.g., 12 hours, 7 days)
  name: fetch_time
  required: false
  type: 0
- defaultvalue: None
  display: Incident Mirroring Direction
  hidden: false
  name: mirror_direction
  options:
  - None
  - Incoming
  - Outgoing
  - Incoming And Outgoing
  required: false
  type: 15
- additionalinfo: If selected, for every incident fetched from Cortex XDR to XOSAR
    - the incident owners will be synced. Note this only applies in a single direction
    and only if the users exist in both Cortex XSOAR and Cortex XDR.
  display: Sync Incident Owners
  hidden: false
  name: sync_owners
  required: false
  type: 8
=======
- display: HTTP Timeout
  additionalinfo: Sets the timeout of the HTTP requests sent to Cortex XDR API (in seconds).
  defaultvalue: 120
  name: timeout
  required: false
  type: 0
>>>>>>> 5636806b
- display: Trust any certificate (not secure)
  name: insecure
  required: false
  type: 8
- display: Use system proxy settings
  name: proxy
  required: false
  type: 8
description: Cortex XDR is the world's first detection and response app that natively
  integrates network, endpoint and cloud data to stop sophisticated attacks.
display: Palo Alto Networks Cortex XDR - Investigation and Response
name: Cortex XDR - IR
script:
  commands:
  - arguments:
    - default: false
      description: Time format 2019-12-31T23:59:00.
      isArray: false
      name: lte_creation_time
      required: false
      secret: false
    - default: false
      description: Returned incidents that were created on or after the specified
        date/time, in the format 2019-12-31T23:59:00.
      isArray: false
      name: gte_creation_time
      required: false
      secret: false
    - default: false
      description: Filters returned incidents that were created on or before the specified
        date/time, in the format 2019-12-31T23:59:00.
      isArray: false
      name: lte_modification_time
      required: false
      secret: false
    - default: false
      description: Filters returned incidents that were modified on or after the specified
        date/time, in the format 2019-12-31T23:59:00.
      isArray: false
      name: gte_modification_time
      required: false
      secret: false
    - default: false
      description: An array or CSV string of incident IDs.
      isArray: true
      name: incident_id_list
      required: false
      secret: false
    - default: false
      description: Filters returned incidents that were created on or after the specified
        date/time range, for example, 1 month, 2 days, 1 hour, and so on.
      isArray: false
      name: since_creation_time
      required: false
      secret: false
    - default: false
      description: Filters returned incidents that were modified on or after the specified
        date/time range, for example, 1 month, 2 days, 1 hour, and so on.
      isArray: false
      name: since_modification_time
      required: false
      secret: false
    - auto: PREDEFINED
      default: false
      description: Sorts returned incidents by the date/time that the incident was
        last modified ("asc" - ascending, "desc" - descending).
      isArray: false
      name: sort_by_modification_time
      predefined:
      - asc
      - desc
      required: false
      secret: false
    - auto: PREDEFINED
      default: false
      description: Sorts returned incidents by the date/time that the incident was
        created ("asc" - ascending, "desc" - descending).
      isArray: false
      name: sort_by_creation_time
      predefined:
      - asc
      - desc
      required: false
      secret: false
    - default: false
      defaultValue: '0'
      description: Page number (for pagination). The default is 0 (the first page).
      isArray: false
      name: page
      required: false
      secret: false
    - default: false
      defaultValue: '100'
      description: Maximum number of incidents to return per page. The default and
        maximum is 100.
      isArray: false
      name: limit
      required: false
      secret: false
    deprecated: false
    description: |-
      Returns a list of incidents, which you can filter by a list of incident IDs (max. 100), the time the incident was last modified, and the time the incident was created.
      If you pass multiple filtering arguments, they will be concatenated using the AND condition. The OR condition is not supported.
    execution: false
    name: xdr-get-incidents
    outputs:
    - contextPath: PaloAltoNetworksXDR.Incident.incident_id
      description: Unique ID assigned to each returned incident.
      type: String
    - contextPath: PaloAltoNetworksXDR.Incident.manual_severity
      description: Incident severity assigned by the user. This does not affect the
        calculated severity. Can be "low", "medium", "high"
      type: String
    - contextPath: PaloAltoNetworksXDR.Incident.manual_description
      description: Incident description provided by the user.
      type: String
    - contextPath: PaloAltoNetworksXDR.Incident.assigned_user_mail
      description: Email address of the assigned user.
      type: String
    - contextPath: PaloAltoNetworksXDR.Incident.high_severity_alert_count
      description: Number of alerts with the severity HIGH.
      type: String
    - contextPath: PaloAltoNetworksXDR.Incident.host_count
      description: Number of hosts involved in the incident.
      type: number
    - contextPath: PaloAltoNetworksXDR.Incident.xdr_url
      description: A link to the incident view on XDR.
      type: String
    - contextPath: PaloAltoNetworksXDR.Incident.assigned_user_pretty_name
      description: Full name of the user assigned to the incident.
      type: String
    - contextPath: PaloAltoNetworksXDR.Incident.alert_count
      description: Total number of alerts in the incident.
      type: number
    - contextPath: PaloAltoNetworksXDR.Incident.med_severity_alert_count
      description: Number of alerts with the severity MEDIUM.
      type: number
    - contextPath: PaloAltoNetworksXDR.Incident.user_count
      description: Number of users involved in the incident.
      type: number
    - contextPath: PaloAltoNetworksXDR.Incident.severity
      description: |
        Calculated severity of the incident
        "low","medium","high"
      type: String
    - contextPath: PaloAltoNetworksXDR.Incident.low_severity_alert_count
      description: Number of alerts with the severity LOW.
      type: String
    - contextPath: PaloAltoNetworksXDR.Incident.status
      description: |
        Current status of the incident. Can be "new","under_investigation","resolved_threat_handled","resolved_known_issue","resolved_duplicate","resolved_false_positive", or "resolved_other".
      type: String
    - contextPath: PaloAltoNetworksXDR.Incident.description
      description: Dynamic calculated description of the incident.
      type: String
    - contextPath: PaloAltoNetworksXDR.Incident.resolve_comment
      description: Comments entered by the user when the incident was resolved.
      type: String
    - contextPath: PaloAltoNetworksXDR.Incident.notes
      description: Comments entered by the user regarding the incident.
      type: String
    - contextPath: PaloAltoNetworksXDR.Incident.creation_time
      description: Date and time the incident was created on XDR.
      type: date
    - contextPath: PaloAltoNetworksXDR.Incident.detection_time
      description: Date and time that the first alert occurred in the incident.
      type: date
    - contextPath: PaloAltoNetworksXDR.Incident.modification_time
      description: Date and time that the incident was last modified.
      type: date
  - arguments:
    - default: false
      description: The ID of the incident for which to get additional data.
      isArray: false
      name: incident_id
      required: true
      secret: false
    - default: false
      defaultValue: '1000'
      description: Maximum number of alerts to return. Default is 1,000.
      isArray: false
      name: alerts_limit
      required: false
      secret: false
    deprecated: false
    description: Returns additional data for the specified incident, for example,
      related alerts, file artifacts, network artifacts, and so on.
    execution: false
    name: xdr-get-incident-extra-data
    outputs:
    - contextPath: PaloAltoNetworksXDR.Incident.incident_id
      description: Unique ID assigned to each returned incident.
      type: String
    - contextPath: PaloAltoNetworksXDR.Incident.creation_time
      description: Date and time the incident was created on XDR.
      type: Date
    - contextPath: PaloAltoNetworksXDR.Incident.modification_time
      description: Date and time that the incident was last modified.
      type: Date
    - contextPath: PaloAltoNetworksXDR.Incident.detection_time
      description: Date and time that the first alert occurred in the incident.
      type: Date
    - contextPath: PaloAltoNetworksXDR.Incident.status
      description: |-
        Current status of the incident:
        "new","under_investigation","resolved_threat_handled","resolved_known_issue","resolved_duplicate","resolved_false_positive","resolved_other"
      type: String
    - contextPath: PaloAltoNetworksXDR.Incident.severity
      description: Calculated severity of the incident "low","medium","high"
      type: String
    - contextPath: PaloAltoNetworksXDR.Incident.description
      description: Dynamic calculated description of the incident.
      type: String
    - contextPath: PaloAltoNetworksXDR.Incident.assigned_user_mail
      description: Email address of the assigned user.
      type: String
    - contextPath: PaloAltoNetworksXDR.Incident.assigned_user_pretty_name
      description: Full name of the user assigned to the incident.
      type: String
    - contextPath: PaloAltoNetworksXDR.Incident.alert_count
      description: Total number of alerts in the incident.
      type: Number
    - contextPath: PaloAltoNetworksXDR.Incident.low_severity_alert_count
      description: Number of alerts with the severity LOW.
      type: Number
    - contextPath: PaloAltoNetworksXDR.Incident.med_severity_alert_count
      description: Number of alerts with the severity MEDIUM.
      type: Number
    - contextPath: PaloAltoNetworksXDR.Incident.high_severity_alert_count
      description: Number of alerts with the severity HIGH.
      type: Number
    - contextPath: PaloAltoNetworksXDR.Incident.user_count
      description: Number of users involved in the incident.
      type: Number
    - contextPath: PaloAltoNetworksXDR.Incident.host_count
      description: Number of hosts involved in the incident
      type: Number
    - contextPath: PaloAltoNetworksXDR.Incident.notes
      description: Comments entered by the user regarding the incident.
      type: Unknown
    - contextPath: PaloAltoNetworksXDR.Incident.resolve_comment
      description: Comments entered by the user when the incident was resolved.
      type: String
    - contextPath: PaloAltoNetworksXDR.Incident.manual_severity
      description: Incident severity assigned by the user. This does not affect the
        calculated severity low medium high
      type: String
    - contextPath: PaloAltoNetworksXDR.Incident.manual_description
      description: Incident description provided by the user.
      type: String
    - contextPath: PaloAltoNetworksXDR.Incident.xdr_url
      description: A link to the incident view on XDR.
      type: String
    - contextPath: PaloAltoNetworksXDR.Incident.starred
      description: Incident starred
      type: Boolean
    - contextPath: PaloAltoNetworksXDR.Incident.alerts.alert_id
      description: Unique ID for each alert.
      type: String
    - contextPath: PaloAltoNetworksXDR.Incident.alerts.detection_timestamp
      description: Date and time that the alert occurred.
      type: Date
    - contextPath: PaloAltoNetworksXDR.Incident.alerts.source
      description: Source of the alert. The product/vendor this alert came from.
      type: String
    - contextPath: PaloAltoNetworksXDR.Incident.alerts.severity
      description: Severity of the alert.,"low","medium","high"""
      type: String
    - contextPath: PaloAltoNetworksXDR.Incident.alerts.name
      description: Calculated name of the alert.
      type: String
    - contextPath: PaloAltoNetworksXDR.Incident.alerts.category
      description: Category of the alert, for example, Spyware Detected via Anti-Spyware
        profile.
      type: String
    - contextPath: PaloAltoNetworksXDR.Incident.alerts.description
      description: Textual description of the alert.
      type: String
    - contextPath: PaloAltoNetworksXDR.Incident.alerts.host_ip
      description: Host IP involved in the alert.
      type: String
    - contextPath: PaloAltoNetworksXDR.Incident.alerts.host_name
      description: Host name involved in the alert.
      type: String
    - contextPath: PaloAltoNetworksXDR.Incident.alerts.user_name
      description: User name involved with the alert.
      type: String
    - contextPath: PaloAltoNetworksXDR.Incident.alerts.event_type
      description: Event type "Process Execution","Network Event","File Event","Registry
        Event","Injection Event","Load Image Event","Windows Event Log"
      type: String
    - contextPath: PaloAltoNetworksXDR.Incident.alerts.action
      description: The action that triggered the alert. "REPORTED", "BLOCKED", "POST_DETECTED",
        "SCANNED", "DOWNLOAD", "PROMPT_ALLOW", "PROMPT_BLOCK", "DETECTED", "BLOCKED_1",
        "BLOCKED_2", "BLOCKED_3", "BLOCKED_5", "BLOCKED_6", "BLOCKED_7", "BLOCKED_8",
        "BLOCKED_9", "BLOCKED_10", "BLOCKED_11", "BLOCKED_13", "BLOCKED_14", "BLOCKED_15",
        "BLOCKED_16", "BLOCKED_17", "BLOCKED_24", "BLOCKED_25", "DETECTED_0", "DETECTED_4",
        "DETECTED_18", "DETECTED_19", "DETECTED_20", "DETECTED_21", "DETECTED_22",
        "DETECTED_23"
      type: String
    - contextPath: PaloAltoNetworksXDR.Incident.alerts.action_pretty
      description: The action that triggered the alert "Detected (Reported)" "Prevented
        (Blocked)" "Detected (Post Detected)" "Detected (Scanned)" "Detected (Download)"
        "Detected (Prompt Allow)" "Prevented (Prompt Block)" "Detected" "Prevented
        (Denied The Session)" "Prevented (Dropped The Session)" "Prevented (Dropped
        The Session And Sent a TCP Reset)" "Prevented (Blocked The URL)" "Prevented
        (Blocked The IP)" "Prevented (Dropped The Packet)" "Prevented (Dropped All
        Packets)" "Prevented (Terminated The Session And Sent a TCP Reset To Both
        Sides Of The Connection)" "Prevented (Terminated The Session And Sent a TCP
        Reset To The Client)" "Prevented (Terminated The Session And Sent a TCP Reset
        To The Server)" "Prevented (Continue)" "Prevented (Block-Override)" "Prevented
        (Override-Lockout)" "Prevented (Override)" "Prevented (Random-Drop)" "Prevented
        (Silently Dropped The Session With An ICMP Unreachable Message To The Host
        Or Application)" "Prevented (Block)" "Detected (Allowed The Session)" "Detected
        (Raised An Alert)" "Detected (Syncookie Sent)" "Detected (Forward)" "Detected
        (Wildfire Upload Success)" "Detected (Wildfire Upload Failure)" "Detected
        (Wildfire Upload Skip)" "Detected (Sinkhole)"
      type: String
    - contextPath: PaloAltoNetworksXDR.Incident.alerts.actor_process_image_name
      description: Image name
      type: String
    - contextPath: PaloAltoNetworksXDR.Incident.alerts.actor_process_command_line
      description: Command line
      type: String
    - contextPath: PaloAltoNetworksXDR.Incident.alerts.actor_process_signature_status
      description: Signature status "Signed" "Invalid Signature" "Unsigned" "Revoked"
        "Signature Fail" "N/A" "Weak Hash"
      type: String
    - contextPath: PaloAltoNetworksXDR.Incident.alerts.actor_process_signature_vendor
      description: Singature vendor name
      type: String
    - contextPath: PaloAltoNetworksXDR.Incident.alerts.causality_actor_process_image_name
      description: Image name
      type: String
    - contextPath: PaloAltoNetworksXDR.Incident.alerts.causality_actor_process_command_line
      description: Command line
      type: String
    - contextPath: PaloAltoNetworksXDR.Incident.alerts.causality_actor_process_signature_status
      description: Signature status "Signed" "Invalid Signature" "Unsigned" "Revoked"
        "Signature Fail" "N/A" "Weak Hash"
      type: String
    - contextPath: PaloAltoNetworksXDR.Incident.alerts.causality_actor_process_signature_vendor
      description: Signature vendor
      type: String
    - contextPath: PaloAltoNetworksXDR.Incident.alerts.causality_actor_causality_id
      description: Causality id
      type: Unknown
    - contextPath: PaloAltoNetworksXDR.Incident.alerts.action_process_image_name
      description: Image name
      type: String
    - contextPath: PaloAltoNetworksXDR.Incident.alerts.action_process_image_command_line
      description: Command line
      type: String
    - contextPath: PaloAltoNetworksXDR.Incident.alerts.action_process_image_sha256
      description: Image SHA256
      type: String
    - contextPath: PaloAltoNetworksXDR.Incident.alerts.action_process_signature_status
      description: Signature status "Signed" "Invalid Signature" "Unsigned" "Revoked"
        "Signature Fail" "N/A" "Weak Hash"
      type: String
    - contextPath: PaloAltoNetworksXDR.Incident.alerts.action_process_signature_vendor
      description: Signature vendor name
      type: String
    - contextPath: PaloAltoNetworksXDR.Incident.alerts.action_file_path
      description: File path
      type: String
    - contextPath: PaloAltoNetworksXDR.Incident.alerts.action_file_md5
      description: File MD5
      type: String
    - contextPath: PaloAltoNetworksXDR.Incident.alerts.action_file_sha256
      description: File SHA256
      type: String
    - contextPath: PaloAltoNetworksXDR.Incident.alerts.action_registry_data
      description: Registry data
      type: String
    - contextPath: PaloAltoNetworksXDR.Incident.alerts.action_registry_full_key
      description: Registry full key
      type: String
    - contextPath: PaloAltoNetworksXDR.Incident.alerts.action_local_ip
      description: Local IP
      type: String
    - contextPath: PaloAltoNetworksXDR.Incident.alerts.action_local_port
      description: Local port
      type: Number
    - contextPath: PaloAltoNetworksXDR.Incident.alerts.action_remote_ip
      description: Remote IP
      type: String
    - contextPath: PaloAltoNetworksXDR.Incident.alerts.action_remote_port
      description: Remote port
      type: Number
    - contextPath: PaloAltoNetworksXDR.Incident.alerts.action_external_hostname
      description: External hostname
      type: String
    - contextPath: PaloAltoNetworksXDR.Incident.alerts.fw_app_id
      description: Firewall app id
      type: Unknown
    - contextPath: PaloAltoNetworksXDR.Incident.alerts.is_whitelisted
      description: Is whitelisted "Yes" "No"
      type: String
    - contextPath: PaloAltoNetworksXDR.Incident.alerts.starred
      description: Alert starred
      type: Boolean
    - contextPath: PaloAltoNetworksXDR.Incident.network_artifacts.type
      description: Network artifact type "IP"
      type: String
    - contextPath: PaloAltoNetworksXDR.Incident.network_artifacts.network_remote_port
      description: The remote port related to the artifact.
      type: number
    - contextPath: PaloAltoNetworksXDR.Incident.network_artifacts.alert_count
      description: Number of alerts related to the artifact.
      type: number
    - contextPath: PaloAltoNetworksXDR.Incident.network_artifacts.network_remote_ip
      description: The remote IP related to the artifact.
      type: String
    - contextPath: PaloAltoNetworksXDR.Incident.network_artifacts.is_manual
      description: Whether the artifact was created by the user (manually).
      type: boolean
    - contextPath: PaloAltoNetworksXDR.Incident.network_artifacts.network_domain
      description: The domain related to the artifact.
      type: String
    - contextPath: PaloAltoNetworksXDR.Incident.network_artifacts.type
      description: The artifact type. "META", "GID", "CID", "HASH", "IP", "DOMAIN",
        "REGISTRY", "HOSTNAME"
      type: String
    - contextPath: PaloAltoNetworksXDR.Incident.network_artifacts.network_country
      description: The country related to the artifact
      type: String
    - contextPath: PaloAltoNetworksXDR.Incident.file_artifacts.file_signature_status
      description: Digital signature status of the file. "SIGNATURE_UNAVAILABLE" "SIGNATURE_SIGNED"
        "SIGNATURE_INVALID" "SIGNATURE_UNSIGNED" "SIGNATURE_WEAK_HASH"
      type: String
    - contextPath: PaloAltoNetworksXDR.Incident.file_artifacts.is_process
      description: Whether the file artifact is related to a process execution.
      type: boolean
    - contextPath: PaloAltoNetworksXDR.Incident.file_artifacts.file_name
      description: Name of the file.
      type: String
    - contextPath: PaloAltoNetworksXDR.Incident.file_artifacts.file_wildfire_verdict
      description: The file verdict, calculated by Wildfire. "BENIGN" "MALWARE" "GRAYWARE"
        "PHISING" "UNKNOWN"
      type: String
    - contextPath: PaloAltoNetworksXDR.Incident.file_artifacts.alert_count
      description: Number of alerts related to the artifact.
      type: number
    - contextPath: PaloAltoNetworksXDR.Incident.file_artifacts.is_malicious
      description: Whether the artifact is malicious, decided by the Wildfire verdic
      type: boolean
    - contextPath: PaloAltoNetworksXDR.Incident.file_artifacts.is_manual
      description: Whether the artifact was created by the user (manually).
      type: boolean
    - contextPath: PaloAltoNetworksXDR.Incident.file_artifacts.type
      description: The artifact type "META" "GID" "CID" "HASH" "IP" "DOMAIN" "REGISTRY"
        "HOSTNAME"
      type: String
    - contextPath: PaloAltoNetworksXDR.Incident.file_artifacts.file_sha256
      description: SHA-256 hash of the file
      type: String
    - contextPath: PaloAltoNetworksXDR.Incident.file_artifacts.file_signature_vendor_name
      description: File signature vendor name
      type: String
    - contextPath: Account.Username
      description: The username in the relevant system.
      type: String
    - contextPath: Endpoint.Hostname
      description: The hostname that is mapped to this endpoint.
      type: String
  - arguments:
    - default: false
      description: XDR incident ID. You can get the incident ID from the output of
        the 'xdr-get-incidents' command or the 'xdr-get-incident-extra-details' command.
      isArray: false
      name: incident_id
      required: true
      secret: false
    - auto: PREDEFINED
      default: false
      description: Severity to assign to the incident (LOW, MEDIUM, or HIGH).
      isArray: false
      name: manual_severity
      predefined:
      - HIGH
      - MEDIUM
      - LOW
      required: false
      secret: false
    - default: false
      description: Email address of the user to assigned to the incident.
      isArray: false
      name: assigned_user_mail
      required: false
      secret: false
    - default: false
      description: Full name of the user assigned to the incident.
      isArray: false
      name: assigned_user_pretty_name
      required: false
      secret: false
    - auto: PREDEFINED
      default: false
      description: Status of the incident (NEW, UNDER_INVESTIGATION, RESOLVED_THREAT_HANDLED,
        RESOLVED_KNOWN_ISSUE, RESOLVED_DUPLICATE, RESOLVED_FALSE_POSITIVE, RESOLVED_OTHER).
      isArray: false
      name: status
      predefined:
      - NEW
      - UNDER_INVESTIGATION
      - RESOLVED_THREAT_HANDLED
      - RESOLVED_KNOWN_ISSUE
      - RESOLVED_DUPLICATE
      - RESOLVED_FALSE_POSITIVE
      - RESOLVED_OTHER
      required: false
      secret: false
    - default: false
      description: Comment explaining why the incident was resolved. This should be
        set when the incident is resolved.
      isArray: false
      name: resolve_comment
      required: false
      secret: false
    - auto: PREDEFINED
      default: false
      description: If true, will remove all assigned users from the incident.
      isArray: false
      name: unassign_user
      predefined:
      - 'true'
      required: false
      secret: false
    deprecated: false
    description: Updates one or more fields of a specified incident. Missing fields
      will be ignored. To remove the assignment for an incident, pass a null value
      in assignee email argument.
    execution: false
    name: xdr-update-incident
  - arguments:
    - default: false
      description: String value that defines the product.
      isArray: false
      name: product
      required: true
      secret: false
    - default: false
      description: String value that defines the product.
      isArray: false
      name: vendor
      required: true
      secret: false
    - default: false
      description: String value for the source IP address
      isArray: false
      name: local_ip
      required: false
      secret: false
    - default: false
      description: Integer value for the source port.
      isArray: false
      name: local_port
      required: true
      secret: false
    - default: false
      description: |-
        String value of the destination IP
        address.
      isArray: false
      name: remote_ip
      required: true
      secret: false
    - default: false
      description: |-
        Integer value for the destination
        port.
      isArray: false
      name: remote_port
      required: true
      secret: false
    - default: false
      description: Integer value representing the epoch of the time the alert occurred
        in milliseconds or String value of date format 2019-10-23T10:00:00. If not
        set then the event time will be defined as now.
      isArray: false
      name: event_timestampt
      required: false
      secret: false
    - auto: PREDEFINED
      default: false
      description: |-
        String value of alert severity:
        Informational, Low, Medium, High, or Unknown
      isArray: false
      name: severity
      predefined:
      - Informational
      - Low
      - Medium
      - High
      - Unknown
      required: false
      secret: false
    - default: false
      description: String defining the alert name
      isArray: false
      name: alert_name
      required: true
      secret: false
    - default: false
      description: String defining the alert description
      isArray: false
      name: alert_description
      required: false
      secret: false
    deprecated: false
    description: |-
      Upload alert from external alert sources in Cortex XDR format. Cortex XDR displays alerts that are parsed
      successfully in related incidents and views. You can send 600 alerts per minute. Each request can contain a
      maximum of 60 alerts.
    execution: false
    name: xdr-insert-parsed-alert
  - arguments:
    - default: false
      description: List of alerts in CEF format.
      isArray: true
      name: cef_alerts
      required: true
      secret: false
    deprecated: false
    description: Upload alerts in CEF format from external alert sources. After you
      map CEF alert fields to Cortex XDR fields, Cortex XDR displays the alerts in
      related incidents and views. You can send 600 requests per minute. Each request
      can contain a maximum of 60 alerts.
    execution: false
    name: xdr-insert-cef-alerts
  - arguments:
    - default: false
      description: The endpoint ID (string) to isolate. You can retrieve the string
        from the xdr-get-endpoints command.
      isArray: false
      name: endpoint_id
      required: true
      secret: false
    deprecated: false
    description: Isolates the specified endpoint.
    execution: true
    name: xdr-isolate-endpoint
    outputs:
    - contextPath: PaloAltoNetworksXDR.Isolation.endpoint_id
      description: The endpoint ID.
      type: String
  - arguments:
    - default: false
      description: The endpoint ID (string) for which to reverse the isolation. You
        can retrieve it from the xdr-get-endpoints command.
      isArray: false
      name: endpoint_id
      required: true
      secret: false
    deprecated: false
    description: Reverses the isolation of an endpoint.
    execution: true
    name: xdr-unisolate-endpoint
    outputs:
    - contextPath: PaloAltoNetworksXDR.UnIsolation.endpoint_id
      description: Isolates the specified endpoint.
      type: String
  - arguments:
    - default: false
      description: A comma-separated list of endpoint IDs.
      isArray: true
      name: endpoint_id_list
      required: false
      secret: false
    - default: false
      description: "A comma-separated list of distribution package names or installation\
        \ package names. \nExample: dist_name1,dist_name2"
      isArray: true
      name: dist_name
      required: false
      secret: false
    - default: false
      description: |-
        A comma-separated list of IP addresses.
        Example: 8.8.8.8,1.1.1.1
      isArray: true
      name: ip_list
      required: false
      secret: false
    - default: false
      description: |-
        The group name to which the agent belongs.
        Example: group_name1,group_name2
      isArray: true
      name: group_name
      required: false
      secret: false
    - auto: PREDEFINED
      default: false
      description: 'The endpoint platform. Can be "windows", "linux", "macos", or
        "android". '
      isArray: true
      name: platform
      predefined:
      - windows
      - linux
      - macos
      - android
      required: false
      secret: false
    - default: false
      description: |-
        A comma-separated list of alias names.
        Examples: alias_name1,alias_name2
      isArray: true
      name: alias_name
      required: false
      secret: false
    - auto: PREDEFINED
      default: false
      description: '"Specifies whether the endpoint was isolated or unisolated. Can
        be "isolated" or "unisolated".'
      isArray: false
      name: isolate
      predefined:
      - isolated
      - unisolated
      required: false
      secret: false
    - default: false
      description: |-
        Hostname
        Example: hostname1,hostname2
      isArray: true
      name: hostname
      required: false
      secret: false
    - default: false
      description: |-
        All the agents that were first seen after {first_seen_gte}.
        Supported values:
        1579039377301 (time in milliseconds)
        "3 days" (relative date)
        "2019-10-21T23:45:00" (date)
      isArray: false
      name: first_seen_gte
      required: false
      secret: false
    - default: false
      description: |-
        All the agents that were first seen before {first_seen_lte}.
        Supported values:
        1579039377301 (time in milliseconds)
        "3 days" (relative date)
        "2019-10-21T23:45:00" (date)
      isArray: false
      name: first_seen_lte
      required: false
      secret: false
    - default: false
      description: |-
        All the agents that were last seen before {last_seen_gte}.
        Supported values:
        1579039377301 (time in milliseconds)
        "3 days" (relative date)
        "2019-10-21T23:45:00" (date)
      isArray: false
      name: last_seen_gte
      required: false
      secret: false
    - default: false
      description: |-
        All the agents that were last seen before {last_seen_lte}.
        Supported values:
        1579039377301 (time in milliseconds)
        "3 days" (relative date)
        "2019-10-21T23:45:00" (date)
      isArray: false
      name: last_seen_lte
      required: false
      secret: false
    - default: false
      defaultValue: '0'
      description: Page number (for pagination). The default is 0 (the first page).
      isArray: false
      name: page
      required: false
      secret: false
    - default: false
      defaultValue: '30'
      description: Maximum number of endpoints to return per page. The default and
        maximum is 30.
      isArray: false
      name: limit
      required: false
      secret: false
    - auto: PREDEFINED
      default: false
      description: Specifies whether to sort endpoints by the first time or last time
        they were seen. Can be "first_seen" or "last_seen".
      isArray: false
      name: sort_by
      predefined:
      - first_seen
      - last_seen
      required: false
      secret: false
    - auto: PREDEFINED
      default: false
      defaultValue: asc
      description: The order by which to sort results. Can be "asc" (ascending) or
        "desc" ( descending). Default set to asc.
      isArray: false
      name: sort_order
      predefined:
      - asc
      - desc
      required: false
      secret: false
    deprecated: false
    description: Gets a list of endpoints, according to the passed filters. If there
      are no filters it will return all endpoints. Filtering by multiple fields will
      be concatenated using AND condition (OR is not supported). Maximum result set
      size is 100. Offset is the zero-based number of endpoint from the start of the
      result set (start by counting from 0).
    execution: false
    name: xdr-get-endpoints
    outputs:
    - contextPath: PaloAltoNetworksXDR.Endpoint.endpoint_id
      description: The endpoint ID.
      type: String
    - contextPath: PaloAltoNetworksXDR.Endpoint.endpoint_name
      description: The endpoint name.
      type: String
    - contextPath: PaloAltoNetworksXDR.Endpoint.endpoint_type
      description: The endpoint type.
      type: String
    - contextPath: PaloAltoNetworksXDR.Endpoint.endpoint_status
      description: The status of the endpoint'
      type: String
    - contextPath: PaloAltoNetworksXDR.Endpoint.os_type
      description: The endpoint OS type.
      type: String
    - contextPath: PaloAltoNetworksXDR.Endpoint.ip
      description: A list of IP addresses.
      type: Unknown
    - contextPath: PaloAltoNetworksXDR.Endpoint.users
      description: A list of users.
      type: Unknown
    - contextPath: PaloAltoNetworksXDR.Endpoint.domain
      description: The endpoint domain.
      type: String
    - contextPath: PaloAltoNetworksXDR.Endpoint.alias
      description: The endpoint's aliases.
      type: String
    - contextPath: PaloAltoNetworksXDR.Endpoint.first_seen
      description: First seen date/time in Epoch (milliseconds).
      type: Unknown
    - contextPath: PaloAltoNetworksXDR.Endpoint.last_seen
      description: Last seen date/time in Epoch (milliseconds).
      type: Date
    - contextPath: PaloAltoNetworksXDR.Endpoint.content_version
      description: Content version.
      type: String
    - contextPath: PaloAltoNetworksXDR.Endpoint.installation_package
      description: Installation package.
      type: String
    - contextPath: PaloAltoNetworksXDR.Endpoint.active_directory
      description: Active directory.
      type: String
    - contextPath: PaloAltoNetworksXDR.Endpoint.install_date
      description: Install date in Epoch (milliseconds).
      type: Date
    - contextPath: PaloAltoNetworksXDR.Endpoint.endpoint_version
      description: Endpoint version.
      type: String
    - contextPath: PaloAltoNetworksXDR.Endpoint.is_isolated
      description: Whether the endpoint is isolated.
      type: String
    - contextPath: PaloAltoNetworksXDR.Endpoint.group_name
      description: The name of the group to which the endpoint belongs.
      type: String
    - contextPath: Endpoint.Hostname
      description: The hostname that is mapped to this endpoint.
      type: String
    - contextPath: Endpoint.ID
      description: The unique ID within the tool retrieving the endpoint.
      type: String
    - contextPath: Endpoint.IPAddress
      description: The IP address of the endpoint.
      type: String
    - contextPath: Endpoint.Domain
      description: The domain of the endpoint.
      type: String
    - contextPath: Endpoint.OS
      description: Endpoint OS.
      type: String
  - deprecated: false
    description: Gets a list of all the agent versions to use for creating a distribution
      list.
    execution: false
    name: xdr-get-distribution-versions
    outputs:
    - contextPath: PaloAltoNetworksXDR.DistributionVersions.windows
      description: A list of Windows agent versions.
      type: Unknown
    - contextPath: PaloAltoNetworksXDR.DistributionVersions.linux
      description: A list of Linux agent versions.
      type: Unknown
    - contextPath: PaloAltoNetworksXDR.DistributionVersions.macos
      description: A list of Mac agent versions.
      type: Unknown
  - arguments:
    - default: false
      description: A string representing the name of the installation package.
      isArray: false
      name: name
      required: true
      secret: false
    - auto: PREDEFINED
      default: false
      description: "String, valid values are:\n• windows \n• linux\n• macos \n• android"
      isArray: false
      name: platform
      predefined:
      - windows
      - linux
      - macos
      - android
      required: true
      secret: false
    - auto: PREDEFINED
      default: false
      description: |-
        A string representing the type of package to create.
        standalone - An installation for a new agent
        upgrade - An upgrade of an agent from ESM
      isArray: false
      name: package_type
      predefined:
      - standalone
      - upgrade
      required: true
      secret: false
    - default: false
      description: agent_version returned from xdr-get-distribution-versions. Not
        required for Android platfom
      isArray: false
      name: agent_version
      required: true
      secret: false
    - default: false
      description: Information about the package.
      isArray: false
      name: description
      required: false
      secret: false
    deprecated: false
    description: Creates an installation package. This is an asynchronous call that
      returns the distribution ID. This does not mean that the creation succeeded.
      To confirm that the package has been created, check the status of the distribution
      by running the Get Distribution Status API.
    execution: false
    name: xdr-create-distribution
    outputs:
    - contextPath: PaloAltoNetworksXDR.Distribution.id
      description: The installation package ID.
      type: String
    - contextPath: PaloAltoNetworksXDR.Distribution.name
      description: The name of the installation package.
      type: String
    - contextPath: PaloAltoNetworksXDR.Distribution.platform
      description: The installation OS.
      type: String
    - contextPath: PaloAltoNetworksXDR.Distribution.agent_version
      description: Agent version.
      type: String
    - contextPath: PaloAltoNetworksXDR.Distribution.description
      description: Information about the package.
      type: String
  - arguments:
    - default: false
      description: |-
        The ID of the installation package.
        Copy the distribution_id from the "id" field on Endpoints > Agent Installation page.
      isArray: false
      name: distribution_id
      required: true
      secret: false
    - auto: PREDEFINED
      default: false
      description: |-
        The installation package type. Valid
        values are:
        • upgrade
        • sh - For Linux
        • rpm - For Linux
        • deb - For Linux
        • pkg - For Mac
        • x86 - For Windows
        • x64 - For Windows
      isArray: false
      name: package_type
      predefined:
      - upgrade
      - sh
      - rpm
      - deb
      - pkg
      - x86
      - x64
      required: true
      secret: false
    deprecated: false
    description: Gets the distribution URL for downloading the installation package.
    execution: false
    name: xdr-get-distribution-url
    outputs:
    - contextPath: PaloAltoNetworksXDR.Distribution.id
      description: Distribution ID.
      type: String
    - contextPath: PaloAltoNetworksXDR.Distribution.url
      description: URL for downloading the installation package.
      type: String
  - arguments:
    - default: false
      description: A comma-separated list of distribution IDs to get the status of.
      isArray: true
      name: distribution_ids
      required: true
      secret: false
    deprecated: false
    description: Gets the status of the installation package.
    execution: false
    name: xdr-get-create-distribution-status
    outputs:
    - contextPath: PaloAltoNetworksXDR.Distribution.id
      description: Distribution ID.
      type: String
    - contextPath: PaloAltoNetworksXDR.Distribution.status
      description: The status of installation package.
      type: String
  - arguments:
    - default: false
      description: User’s email address.
      isArray: false
      name: email
      required: false
      secret: false
    - auto: PREDEFINED
      default: false
      description: The audit log type.
      isArray: false
      name: type
      predefined:
      - REMOTE_TERMINAL
      - RULES
      - AUTH
      - RESPONSE
      - INCIDENT_MANAGEMENT
      - ENDPOINT_MANAGEMENT
      - ALERT_WHITELIST
      - PUBLIC_API
      - DISTRIBUTIONS
      - STARRED_INCIDENTS
      - POLICY_PROFILES
      - DEVICE_CONTROL_PROFILE
      - HOST_FIREWALL_PROFILE
      - POLICY_RULES
      - PROTECTION_POLICY
      - DEVICE_CONTROL_TEMP_EXCEPTIONS
      - DEVICE_CONTROL_GLOBAL_EXCEPTIONS
      - GLOBAL_EXCEPTIONS
      - MSSP
      - REPORTING
      - DASHBOARD
      - BROKER_VM
      required: false
      secret: false
    - default: false
      description: The audit log subtype.
      isArray: false
      name: sub_type
      required: false
      secret: false
    - auto: PREDEFINED
      default: false
      description: Result type
      isArray: false
      name: result
      predefined:
      - SUCCESS
      - FAIL
      - PARTIAL
      required: false
      secret: false
    - default: false
      description: |-
        Return logs for which the timestamp is after 'log_time_after'.
        Supported values:
        1579039377301 (time in milliseconds)
        "3 days" (relative date)
        "2019-10-21T23:45:00" (date)
      isArray: false
      name: timestamp_gte
      required: false
      secret: false
    - default: false
      description: |-
        Return logs for which the timestamp is before the 'log_time_after'.
        Supported values:
        1579039377301 (time in milliseconds)
        "3 days" (relative date)
        "2019-10-21T23:45:00" (date)
      isArray: false
      name: timestamp_lte
      required: false
      secret: false
    - default: false
      defaultValue: '0'
      description: Page number (for pagination). The default is 0 (the first page).
      isArray: false
      name: page
      required: false
      secret: false
    - default: false
      defaultValue: '30'
      description: Maximum number of audit logs to return per page. The default and
        maximum is 30.
      isArray: false
      name: limit
      required: false
      secret: false
    - auto: PREDEFINED
      default: false
      description: Specifies the field by which to sort the results. By default the
        sort is defined as creation-time and DESC. Can be "type", "sub_type", "result",
        or "timestamp".
      isArray: false
      name: sort_by
      predefined:
      - type
      - sub_type
      - result
      - timestamp
      required: false
      secret: false
    - auto: PREDEFINED
      default: false
      defaultValue: desc
      description: 'The sort order. Can be "asc" (ascending) or "desc" (descending).
        Default set to "desc". '
      isArray: false
      name: sort_order
      predefined:
      - asc
      - desc
      required: false
      secret: false
    deprecated: false
    description: Gets management logs. You can filter by multiple fields, which will
      be concatenated using AND condition (OR is not supported). Maximum result set
      size is 100. Offset is the zero-based number of management logs from the start
      of the result set (start by counting from 0).
    execution: false
    name: xdr-get-audit-management-logs
    outputs:
    - contextPath: PaloAltoNetworksXDR.AuditManagementLogs.AUDIT_ID
      description: Audit log ID.
      type: Number
    - contextPath: PaloAltoNetworksXDR.AuditManagementLogs.AUDIT_OWNER_NAME
      description: Audit owner name.
      type: String
    - contextPath: PaloAltoNetworksXDR.AuditManagementLogs.AUDIT_OWNER_EMAIL
      description: Audit owner email address.
      type: String
    - contextPath: PaloAltoNetworksXDR.AuditManagementLogs.AUDIT_ASSET_JSON
      description: Asset JSON.
      type: String
    - contextPath: PaloAltoNetworksXDR.AuditManagementLogs.AUDIT_ASSET_NAMES
      description: Audit asset names.
      type: String
    - contextPath: PaloAltoNetworksXDR.AuditManagementLogs.AUDIT_HOSTNAME
      description: Host name.
      type: String
    - contextPath: PaloAltoNetworksXDR.AuditManagementLogs.AUDIT_RESULT
      description: Audit result.
      type: String
    - contextPath: PaloAltoNetworksXDR.AuditManagementLogs.AUDIT_REASON
      description: Audit reason.
      type: String
    - contextPath: PaloAltoNetworksXDR.AuditManagementLogs.AUDIT_DESCRIPTION
      description: Description of the audit.
      type: String
    - contextPath: PaloAltoNetworksXDR.AuditManagementLogs.AUDIT_ENTITY
      description: Audit entity (e.g., AUTH, DISTRIBUTIONS).
      type: String
    - contextPath: PaloAltoNetworksXDR.AuditManagementLogs.AUDIT_ENTITY_SUBTYPE
      description: Entity subtype (e.g., Login, Create).
      type: String
    - contextPath: PaloAltoNetworksXDR.AuditManagementLogs.AUDIT_CASE_ID
      description: Audit case ID.
      type: Number
    - contextPath: PaloAltoNetworksXDR.AuditManagementLogs.AUDIT_INSERT_TIME
      description: Log's insert time.
      type: Date
  - arguments:
    - default: false
      description: A comma-separated list of endpoint IDs.
      isArray: true
      name: endpoint_ids
      required: false
      secret: false
    - default: false
      description: A comma-separated list of endpoint names.
      isArray: true
      name: endpoint_names
      required: false
      secret: false
    - auto: PREDEFINED
      default: false
      description: The report type. Can be "Installation", "Policy", "Action", "Agent
        Service", "Agent Modules", or "Agent Status".
      isArray: true
      name: type
      predefined:
      - Installation
      - Policy
      - Action
      - Agent Service
      - Agent Modules
      - Agent Status
      required: false
      secret: false
    - auto: PREDEFINED
      default: false
      description: The report subtype.
      isArray: true
      name: sub_type
      predefined:
      - Install
      - Uninstall
      - Upgrade
      - Local Configuration
      - Content Update
      - Policy Update
      - Process Exception
      - Hash Exception
      - Scan
      - File Retrieval
      - File Scan
      - Terminate Process
      - Isolate
      - Cancel Isolation
      - Payload Execution
      - Quarantine
      - Restore
      - Stop
      - Start
      - Module Initialization
      - Local Analysis Model
      - Local Analysis Feature Extraction
      - Fully Protected
      - OS Incompatible
      - Software Incompatible
      - Kernel Driver Initialization
      - Kernel Extension Initialization
      - Proxy Communication
      - Quota Exceeded
      - Minimal Content
      - Reboot Eequired
      - Missing Disc Access
      required: false
      secret: false
    - auto: PREDEFINED
      default: false
      description: The result type. Can be "Success" or "Fail". If not passed, returns
        all event reports.
      isArray: true
      name: result
      predefined:
      - Success
      - Fail
      required: false
      secret: false
    - default: false
      description: |-
        Return logs that their timestamp is greater than 'log_time_after'.
        Supported values:
        1579039377301 (time in milliseconds)
        "3 days" (relative date)
        "2019-10-21T23:45:00" (date)
      isArray: false
      name: timestamp_gte
      required: false
      secret: false
    - default: false
      description: |-
        Return logs for which the timestamp is before the 'timestamp_lte'.

        Supported values:
        1579039377301 (time in milliseconds)
        "3 days" (relative date)
        "2019-10-21T23:45:00" (date)
      isArray: false
      name: timestamp_lte
      required: false
      secret: false
    - default: false
      defaultValue: '0'
      description: Page number (for pagination). The default is 0 (the first page).
      isArray: false
      name: page
      required: false
      secret: false
    - default: false
      defaultValue: '30'
      description: The maximum number of reports to return. Default and maximum is
        30.
      isArray: false
      name: limit
      required: false
      secret: false
    - auto: PREDEFINED
      default: false
      description: The field by which to sort results. Can be "type", "category",
        "trapsversion", "timestamp", or "domain").
      isArray: false
      name: sort_by
      predefined:
      - type
      - category
      - trapsversion
      - timestamp
      - domain
      required: false
      secret: false
    - auto: PREDEFINED
      default: false
      defaultValue: asc
      description: 'The sort order. Can be "asc" (ascending) or "desc" (descending).
        Default is "asc". '
      isArray: false
      name: sort_order
      predefined:
      - asc
      - desc
      required: false
      secret: false
    deprecated: false
    description: Gets agent event reports. You can filter by multiple fields, which
      will be concatenated using AND condition (OR is not supported). Maximum result
      set size is 100. Offset is the zero-based number of reports from the start of
      the result set (start by counting from 0).
    execution: false
    name: xdr-get-audit-agent-reports
    outputs:
    - contextPath: PaloAltoNetworksXDR.AuditAgentReports.ENDPOINTID
      description: Endpoint ID.
      type: String
    - contextPath: PaloAltoNetworksXDR.AuditAgentReports.ENDPOINTNAME
      description: Endpoint name.
      type: String
    - contextPath: PaloAltoNetworksXDR.AuditAgentReports.DOMAIN
      description: Agent domain.
      type: String
    - contextPath: PaloAltoNetworksXDR.AuditAgentReports.TRAPSVERSION
      description: Traps version.
      type: String
    - contextPath: PaloAltoNetworksXDR.AuditAgentReports.RECEIVEDTIME
      description: Received time in Epoch time.
      type: Date
    - contextPath: PaloAltoNetworksXDR.AuditAgentReports.TIMESTAMP
      description: Timestamp in Epoch time.
      type: Date
    - contextPath: PaloAltoNetworksXDR.AuditAgentReports.CATEGORY
      description: Report category (e.g., Audit).
      type: String
    - contextPath: PaloAltoNetworksXDR.AuditAgentReports.TYPE
      description: Report type (e.g., Action, Policy).
      type: String
    - contextPath: PaloAltoNetworksXDR.AuditAgentReports.SUBTYPE
      description: Report subtype (e.g., Fully Protected,Policy Update,Cancel Isolation).
      type: String
    - contextPath: PaloAltoNetworksXDR.AuditAgentReports.RESULT
      description: Report result.
      type: String
    - contextPath: PaloAltoNetworksXDR.AuditAgentReports.REASON
      description: Report reason.
      type: String
    - contextPath: PaloAltoNetworksXDR.AuditAgentReports.DESCRIPTION
      description: Agent report description.
      type: String
  - arguments:
    - default: false
      description: String that represents a list of hashed files you want to blacklist.
        Must be a valid SHA256 hash.
      isArray: true
      name: hash_list
      required: true
      secret: false
    - default: false
      description: String that represents additional information regarding the action.
      isArray: false
      name: comment
      required: false
      secret: false
    deprecated: false
    description: Blacklists requested files which have not already been blacklisted
      or whitelisted.
    execution: false
    name: xdr-blacklist-files
  - arguments:
    - default: false
      description: String that represents a list of hashed files you want to whitelist.
        Must be a valid SHA256 hash.
      isArray: true
      name: hash_list
      required: true
      secret: false
    - default: false
      description: String that represents additional information regarding the action.
      isArray: false
      name: comment
      required: false
      secret: false
    deprecated: false
    description: Whitelists requested files which have not already been blacklisted
      or whitelisted.
    execution: false
    name: xdr-whitelist-files
  - arguments:
    - default: false
      description: List of endpoint IDs.
      isArray: true
      name: endpoint_id_list
      required: true
      secret: false
    - default: false
      description: String that represents the path of the file you want to quarantine.
      isArray: false
      name: file_path
      required: true
      secret: false
    - default: false
      description: String that represents the file’s hash. Must be a valid SHA256
        hash.
      isArray: false
      name: file_hash
      required: true
      secret: false
    deprecated: false
    description: Quarantines a file on selected endpoints. You can select up to 1000
      endpoints.
    execution: false
    name: xdr-quarantine-files
  - arguments:
    - default: false
      description: String the represents the endpoint ID.
      isArray: false
      name: endpoint_id
      required: true
      secret: false
    - default: false
      description: String that represents the file hash. Must be a valid SHA256 hash.
      isArray: false
      name: file_hash
      required: true
      secret: false
    - default: false
      description: String that represents the file path.
      isArray: false
      name: file_path
      required: true
      secret: false
    deprecated: false
    description: Retrieves the quarantine status for a selected file.
    execution: false
    name: xdr-get-quarantine-status
  - arguments:
    - default: false
      description: String that represents the file in hash. Must be a valid SHA256
        hash.
      isArray: false
      name: file_hash
      required: true
      secret: false
    - default: false
      description: String that represents the endpoint ID. If you do not enter a specific
        endpoint ID, the request will run restore on all endpoints which relate to
        the quarantined file you defined.
      isArray: false
      name: endpoint_id
      required: false
      secret: false
    deprecated: false
    description: Restores a quarantined file on requested endpoints.
    execution: false
    name: xdr-restore-file
  - arguments:
    - default: false
      description: List of endpoint IDs.
      isArray: false
      name: endpoint_id_list
      required: false
      secret: false
    - default: false
      description: Name of the distribution list.
      isArray: false
      name: dist_name
      required: false
      secret: false
    - default: false
      description: Integer in timestamp epoch milliseconds.
      isArray: false
      name: gte_first_seen
      required: false
      secret: false
    - default: false
      description: Integer in timestamp epoch milliseconds.
      isArray: false
      name: gte_last_seen
      required: false
      secret: false
    - default: false
      description: Integer in timestamp epoch milliseconds
      isArray: false
      name: lte_first_seen
      required: false
      secret: false
    - default: false
      description: Integer in timestamp epoch milliseconds
      isArray: false
      name: lte_last_seen
      required: false
      secret: false
    - default: false
      description: List of IP addresses.
      isArray: false
      name: ip_list
      required: false
      secret: false
    - default: false
      description: Name of the endpoint group.
      isArray: false
      name: group_name
      required: false
      secret: false
    - auto: PREDEFINED
      default: false
      description: Type of operating system.
      isArray: false
      name: platform
      predefined:
      - windows
      - linux
      - macos
      - android
      required: false
      secret: false
    - default: false
      description: Endpoint alias name.
      isArray: false
      name: alias
      required: false
      secret: false
    - auto: PREDEFINED
      default: false
      description: Whether an endpoint has been isolated. Can be "isolated" or "unisolated".
      isArray: false
      name: isolate
      predefined:
      - isolated
      - unisolated
      required: false
      secret: false
    - default: false
      description: Name of the host.
      isArray: false
      name: hostname
      required: false
      secret: false
    deprecated: false
    description: Runs a scan on a selected endpoint. To scan all endpoints, run this
      command with no filters.
    execution: true
    name: xdr-endpoint-scan
  - deprecated: false
    description: Get mapping fields from remote incident. Please note that this method
      will not update the current incident, it's here for debugging purposes.
    execution: false
    name: get-mapping-fields
  - arguments:
    - default: false
      description: The remote incident id
      isArray: false
      name: id
      required: true
      secret: false
    - default: false
      defaultValue: '0'
      description: UTC timestamp in seconds. The incident is only updated if it was
        modified after the last update time.
      isArray: false
      name: lastUpdate
      required: false
      secret: false
    deprecated: false
    description: Get remote data from a remote incident. Please note that this method
      will not update the current incident, it's here for debugging purposes.
    execution: false
    name: get-remote-data
  dockerimage: demisto/python3:3.8.5.10845
  feed: false
  isfetch: true
  longRunning: false
  longRunningPort: false
  runonce: false
  script: '-'
  subtype: python3
  type: python
tests:
- Test XDR Playbook
fromversion: 4.1.0
defaultclassifier: Cortex XDR - IR
defaultmapperin: Cortex XDR - IR-mapper
defaultmapperout: Cortex XDR - IR-out-mapper<|MERGE_RESOLUTION|>--- conflicted
+++ resolved
@@ -3,6 +3,17 @@
   id: Cortex XDR - IR
   version: -1
 configuration:
+- defaultvalue: None
+  display: Incident Mirroring Direction
+  hidden: false
+  name: mirror_direction
+  options:
+  - None
+  - Incoming
+  - Outgoing
+  - Incoming And Outgoing
+  required: false
+  type: 15
 - display: Fetch incidents
   name: isFetch
   required: false
@@ -23,7 +34,12 @@
   name: apikey
   required: true
   type: 4
-<<<<<<< HEAD
+- display: HTTP Timeout
+  additionalinfo: Sets the timeout of the HTTP requests sent to Cortex XDR API (in seconds).
+  defaultvalue: 120
+  name: timeout
+  required: false
+  type: 0
 - defaultvalue: 'true'
   display: Fetch incident alerts and artifacts
   hidden: false
@@ -35,18 +51,7 @@
   name: fetch_time
   required: false
   type: 0
-- defaultvalue: None
-  display: Incident Mirroring Direction
-  hidden: false
-  name: mirror_direction
-  options:
-  - None
-  - Incoming
-  - Outgoing
-  - Incoming And Outgoing
-  required: false
-  type: 15
-- additionalinfo: If selected, for every incident fetched from Cortex XDR to XOSAR
+- additionalinfo: From XSOAR version 6.0.0. If selected, for every incident fetched from Cortex XDR to XOSAR
     - the incident owners will be synced. Note this only applies in a single direction
     and only if the users exist in both Cortex XSOAR and Cortex XDR.
   display: Sync Incident Owners
@@ -54,14 +59,6 @@
   name: sync_owners
   required: false
   type: 8
-=======
-- display: HTTP Timeout
-  additionalinfo: Sets the timeout of the HTTP requests sent to Cortex XDR API (in seconds).
-  defaultvalue: 120
-  name: timeout
-  required: false
-  type: 0
->>>>>>> 5636806b
 - display: Trust any certificate (not secure)
   name: insecure
   required: false
@@ -70,6 +67,11 @@
   name: proxy
   required: false
   type: 8
+- defaultvalue: 3 days
+  display: First fetch timestamp (<number> <time unit>, e.g., 12 hours, 7 days)
+  name: fetch_time
+  required: false
+  type: 0
 description: Cortex XDR is the world's first detection and response app that natively
   integrates network, endpoint and cloud data to stop sophisticated attacks.
 display: Palo Alto Networks Cortex XDR - Investigation and Response
