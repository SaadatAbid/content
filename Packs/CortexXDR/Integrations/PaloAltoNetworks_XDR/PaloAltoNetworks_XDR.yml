category: Endpoint
commonfields:
  id: Cortex XDR - IR
  version: -1
configuration:
- display: Fetch incidents
  name: isFetch
  required: false
  type: 8
- display: Incident type
  name: incidentType
  required: false
  type: 13
- display: Server URL (copy URL from XDR - click ? to see more info.)
  name: url
  required: true
  type: 0
- display: API Key ID
  name: apikey_id
  required: true
  type: 4
- display: API Key
  name: apikey
  required: true
  type: 4
- defaultvalue: 'true'
  display: Fetch incident alerts and artifacts
  hidden: false
  name: extra_data
  required: false
  type: 8
- defaultvalue: 3 days
  display: First fetch timestamp (<number> <time unit>, e.g., 12 hours, 7 days)
  name: fetch_time
  required: false
  type: 0
- defaultvalue: None
  display: Incident Mirroring Direction
  hidden: false
  name: mirror_direction
  options:
  - None
  - Incoming
  - Outgoing
  - Incoming And Outgoing
  required: false
  type: 15
- additionalinfo: If selected, for every incident fetched from Cortex XDR to XOSAR
    - the incident owners will be synced. Note this only applies in a single direction
    and only if the users exist in both Cortex XSOAR and Cortex XDR.
  display: Sync Incident Owners
  hidden: false
  name: sync_owners
  required: false
  type: 8
- display: Trust any certificate (not secure)
  name: insecure
  required: false
  type: 8
- display: Use system proxy settings
  name: proxy
  required: false
  type: 8
description: Cortex XDR is the world's first detection and response app that natively
  integrates network, endpoint and cloud data to stop sophisticated attacks.
display: Palo Alto Networks Cortex XDR - Investigation and Response
name: Cortex XDR - IR
script:
  commands:
  - arguments:
    - default: false
      description: Time format 2019-12-31T23:59:00.
      isArray: false
      name: lte_creation_time
      required: false
      secret: false
    - default: false
      description: Returned incidents that were created on or after the specified
        date/time, in the format 2019-12-31T23:59:00.
      isArray: false
      name: gte_creation_time
      required: false
      secret: false
    - default: false
      description: Filters returned incidents that were created on or before the specified
        date/time, in the format 2019-12-31T23:59:00.
      isArray: false
      name: lte_modification_time
      required: false
      secret: false
    - default: false
      description: Filters returned incidents that were modified on or after the specified
        date/time, in the format 2019-12-31T23:59:00.
      isArray: false
      name: gte_modification_time
      required: false
      secret: false
    - default: false
      description: An array or CSV string of incident IDs.
      isArray: true
      name: incident_id_list
      required: false
      secret: false
    - default: false
      description: Filters returned incidents that were created on or after the specified
        date/time range, for example, 1 month, 2 days, 1 hour, and so on.
      isArray: false
      name: since_creation_time
      required: false
      secret: false
    - default: false
      description: Filters returned incidents that were modified on or after the specified
        date/time range, for example, 1 month, 2 days, 1 hour, and so on.
      isArray: false
      name: since_modification_time
      required: false
      secret: false
    - auto: PREDEFINED
      default: false
      description: Sorts returned incidents by the date/time that the incident was
        last modified ("asc" - ascending, "desc" - descending).
      isArray: false
      name: sort_by_modification_time
      predefined:
      - asc
      - desc
      required: false
      secret: false
    - auto: PREDEFINED
      default: false
      description: Sorts returned incidents by the date/time that the incident was
        created ("asc" - ascending, "desc" - descending).
      isArray: false
      name: sort_by_creation_time
      predefined:
      - asc
      - desc
      required: false
      secret: false
    - default: false
      defaultValue: '0'
      description: Page number (for pagination). The default is 0 (the first page).
      isArray: false
      name: page
      required: false
      secret: false
    - default: false
      defaultValue: '100'
      description: Maximum number of incidents to return per page. The default and
        maximum is 100.
      isArray: false
      name: limit
      required: false
      secret: false
    deprecated: false
    description: |-
      Returns a list of incidents, which you can filter by a list of incident IDs (max. 100), the time the incident was last modified, and the time the incident was created.
      If you pass multiple filtering arguments, they will be concatenated using the AND condition. The OR condition is not supported.
    execution: false
    name: xdr-get-incidents
    outputs:
    - contextPath: PaloAltoNetworksXDR.Incident.incident_id
      description: Unique ID assigned to each returned incident.
      type: String
    - contextPath: PaloAltoNetworksXDR.Incident.manual_severity
      description: Incident severity assigned by the user. This does not affect the
        calculated severity. Can be "low", "medium", "high"
      type: String
    - contextPath: PaloAltoNetworksXDR.Incident.manual_description
      description: Incident description provided by the user.
      type: String
    - contextPath: PaloAltoNetworksXDR.Incident.assigned_user_mail
      description: Email address of the assigned user.
      type: String
    - contextPath: PaloAltoNetworksXDR.Incident.high_severity_alert_count
      description: Number of alerts with the severity HIGH.
      type: String
    - contextPath: PaloAltoNetworksXDR.Incident.host_count
      description: Number of hosts involved in the incident.
      type: number
    - contextPath: PaloAltoNetworksXDR.Incident.xdr_url
      description: A link to the incident view on XDR.
      type: String
    - contextPath: PaloAltoNetworksXDR.Incident.assigned_user_pretty_name
      description: Full name of the user assigned to the incident.
      type: String
    - contextPath: PaloAltoNetworksXDR.Incident.alert_count
      description: Total number of alerts in the incident.
      type: number
    - contextPath: PaloAltoNetworksXDR.Incident.med_severity_alert_count
      description: Number of alerts with the severity MEDIUM.
      type: number
    - contextPath: PaloAltoNetworksXDR.Incident.user_count
      description: Number of users involved in the incident.
      type: number
    - contextPath: PaloAltoNetworksXDR.Incident.severity
      description: |
        Calculated severity of the incident
        "low","medium","high"
      type: String
    - contextPath: PaloAltoNetworksXDR.Incident.low_severity_alert_count
      description: Number of alerts with the severity LOW.
      type: String
    - contextPath: PaloAltoNetworksXDR.Incident.status
      description: |
        Current status of the incident. Can be "new","under_investigation","resolved_threat_handled","resolved_known_issue","resolved_duplicate","resolved_false_positive", or "resolved_other".
      type: String
    - contextPath: PaloAltoNetworksXDR.Incident.description
      description: Dynamic calculated description of the incident.
      type: String
    - contextPath: PaloAltoNetworksXDR.Incident.resolve_comment
      description: Comments entered by the user when the incident was resolved.
      type: String
    - contextPath: PaloAltoNetworksXDR.Incident.notes
      description: Comments entered by the user regarding the incident.
      type: String
    - contextPath: PaloAltoNetworksXDR.Incident.creation_time
      description: Date and time the incident was created on XDR.
      type: date
    - contextPath: PaloAltoNetworksXDR.Incident.detection_time
      description: Date and time that the first alert occurred in the incident.
      type: date
    - contextPath: PaloAltoNetworksXDR.Incident.modification_time
      description: Date and time that the incident was last modified.
      type: date
  - arguments:
    - default: false
      description: The ID of the incident for which to get additional data.
      isArray: false
      name: incident_id
      required: true
      secret: false
    - default: false
      defaultValue: '1000'
      description: Maximum number of alerts to return. Default is 1,000.
      isArray: false
      name: alerts_limit
      required: false
      secret: false
    deprecated: false
    description: Returns additional data for the specified incident, for example,
      related alerts, file artifacts, network artifacts, and so on.
    execution: false
    name: xdr-get-incident-extra-data
    outputs:
    - contextPath: PaloAltoNetworksXDR.Incident.incident_id
      description: Unique ID assigned to each returned incident.
      type: String
    - contextPath: PaloAltoNetworksXDR.Incident.creation_time
      description: Date and time the incident was created on XDR.
      type: Date
    - contextPath: PaloAltoNetworksXDR.Incident.modification_time
      description: Date and time that the incident was last modified.
      type: Date
    - contextPath: PaloAltoNetworksXDR.Incident.detection_time
      description: Date and time that the first alert occurred in the incident.
      type: Date
    - contextPath: PaloAltoNetworksXDR.Incident.status
      description: |-
        Current status of the incident:
        "new","under_investigation","resolved_threat_handled","resolved_known_issue","resolved_duplicate","resolved_false_positive","resolved_other"
      type: String
    - contextPath: PaloAltoNetworksXDR.Incident.severity
      description: Calculated severity of the incident "low","medium","high"
      type: String
    - contextPath: PaloAltoNetworksXDR.Incident.description
      description: Dynamic calculated description of the incident.
      type: String
    - contextPath: PaloAltoNetworksXDR.Incident.assigned_user_mail
      description: Email address of the assigned user.
      type: String
    - contextPath: PaloAltoNetworksXDR.Incident.assigned_user_pretty_name
      description: Full name of the user assigned to the incident.
      type: String
    - contextPath: PaloAltoNetworksXDR.Incident.alert_count
      description: Total number of alerts in the incident.
      type: Number
    - contextPath: PaloAltoNetworksXDR.Incident.low_severity_alert_count
      description: Number of alerts with the severity LOW.
      type: Number
    - contextPath: PaloAltoNetworksXDR.Incident.med_severity_alert_count
      description: Number of alerts with the severity MEDIUM.
      type: Number
    - contextPath: PaloAltoNetworksXDR.Incident.high_severity_alert_count
      description: Number of alerts with the severity HIGH.
      type: Number
    - contextPath: PaloAltoNetworksXDR.Incident.user_count
      description: Number of users involved in the incident.
      type: Number
    - contextPath: PaloAltoNetworksXDR.Incident.host_count
      description: Number of hosts involved in the incident
      type: Number
    - contextPath: PaloAltoNetworksXDR.Incident.notes
      description: Comments entered by the user regarding the incident.
      type: Unknown
    - contextPath: PaloAltoNetworksXDR.Incident.resolve_comment
      description: Comments entered by the user when the incident was resolved.
      type: String
    - contextPath: PaloAltoNetworksXDR.Incident.manual_severity
      description: Incident severity assigned by the user. This does not affect the
        calculated severity low medium high
      type: String
    - contextPath: PaloAltoNetworksXDR.Incident.manual_description
      description: Incident description provided by the user.
      type: String
    - contextPath: PaloAltoNetworksXDR.Incident.xdr_url
      description: A link to the incident view on XDR.
      type: String
    - contextPath: PaloAltoNetworksXDR.Incident.starred
      description: Incident starred
      type: Boolean
    - contextPath: PaloAltoNetworksXDR.Incident.alerts.alert_id
      description: Unique ID for each alert.
      type: String
    - contextPath: PaloAltoNetworksXDR.Incident.alerts.detection_timestamp
      description: Date and time that the alert occurred.
      type: Date
    - contextPath: PaloAltoNetworksXDR.Incident.alerts.source
      description: Source of the alert. The product/vendor this alert came from.
      type: String
    - contextPath: PaloAltoNetworksXDR.Incident.alerts.severity
      description: Severity of the alert.,"low","medium","high"""
      type: String
    - contextPath: PaloAltoNetworksXDR.Incident.alerts.name
      description: Calculated name of the alert.
      type: String
    - contextPath: PaloAltoNetworksXDR.Incident.alerts.category
      description: Category of the alert, for example, Spyware Detected via Anti-Spyware
        profile.
      type: String
    - contextPath: PaloAltoNetworksXDR.Incident.alerts.description
      description: Textual description of the alert.
      type: String
    - contextPath: PaloAltoNetworksXDR.Incident.alerts.host_ip
      description: Host IP involved in the alert.
      type: String
    - contextPath: PaloAltoNetworksXDR.Incident.alerts.host_name
      description: Host name involved in the alert.
      type: String
    - contextPath: PaloAltoNetworksXDR.Incident.alerts.user_name
      description: User name involved with the alert.
      type: String
    - contextPath: PaloAltoNetworksXDR.Incident.alerts.event_type
      description: Event type "Process Execution","Network Event","File Event","Registry
        Event","Injection Event","Load Image Event","Windows Event Log"
      type: String
    - contextPath: PaloAltoNetworksXDR.Incident.alerts.action
      description: The action that triggered the alert. "REPORTED", "BLOCKED", "POST_DETECTED",
        "SCANNED", "DOWNLOAD", "PROMPT_ALLOW", "PROMPT_BLOCK", "DETECTED", "BLOCKED_1",
        "BLOCKED_2", "BLOCKED_3", "BLOCKED_5", "BLOCKED_6", "BLOCKED_7", "BLOCKED_8",
        "BLOCKED_9", "BLOCKED_10", "BLOCKED_11", "BLOCKED_13", "BLOCKED_14", "BLOCKED_15",
        "BLOCKED_16", "BLOCKED_17", "BLOCKED_24", "BLOCKED_25", "DETECTED_0", "DETECTED_4",
        "DETECTED_18", "DETECTED_19", "DETECTED_20", "DETECTED_21", "DETECTED_22",
        "DETECTED_23"
      type: String
    - contextPath: PaloAltoNetworksXDR.Incident.alerts.action_pretty
      description: The action that triggered the alert "Detected (Reported)" "Prevented
        (Blocked)" "Detected (Post Detected)" "Detected (Scanned)" "Detected (Download)"
        "Detected (Prompt Allow)" "Prevented (Prompt Block)" "Detected" "Prevented
        (Denied The Session)" "Prevented (Dropped The Session)" "Prevented (Dropped
        The Session And Sent a TCP Reset)" "Prevented (Blocked The URL)" "Prevented
        (Blocked The IP)" "Prevented (Dropped The Packet)" "Prevented (Dropped All
        Packets)" "Prevented (Terminated The Session And Sent a TCP Reset To Both
        Sides Of The Connection)" "Prevented (Terminated The Session And Sent a TCP
        Reset To The Client)" "Prevented (Terminated The Session And Sent a TCP Reset
        To The Server)" "Prevented (Continue)" "Prevented (Block-Override)" "Prevented
        (Override-Lockout)" "Prevented (Override)" "Prevented (Random-Drop)" "Prevented
        (Silently Dropped The Session With An ICMP Unreachable Message To The Host
        Or Application)" "Prevented (Block)" "Detected (Allowed The Session)" "Detected
        (Raised An Alert)" "Detected (Syncookie Sent)" "Detected (Forward)" "Detected
        (Wildfire Upload Success)" "Detected (Wildfire Upload Failure)" "Detected
        (Wildfire Upload Skip)" "Detected (Sinkhole)"
      type: String
    - contextPath: PaloAltoNetworksXDR.Incident.alerts.actor_process_image_name
      description: Image name
      type: String
    - contextPath: PaloAltoNetworksXDR.Incident.alerts.actor_process_command_line
      description: Command line
      type: String
    - contextPath: PaloAltoNetworksXDR.Incident.alerts.actor_process_signature_status
      description: Signature status "Signed" "Invalid Signature" "Unsigned" "Revoked"
        "Signature Fail" "N/A" "Weak Hash"
      type: String
    - contextPath: PaloAltoNetworksXDR.Incident.alerts.actor_process_signature_vendor
      description: Singature vendor name
      type: String
    - contextPath: PaloAltoNetworksXDR.Incident.alerts.causality_actor_process_image_name
      description: Image name
      type: String
    - contextPath: PaloAltoNetworksXDR.Incident.alerts.causality_actor_process_command_line
      description: Command line
      type: String
    - contextPath: PaloAltoNetworksXDR.Incident.alerts.causality_actor_process_signature_status
      description: Signature status "Signed" "Invalid Signature" "Unsigned" "Revoked"
        "Signature Fail" "N/A" "Weak Hash"
      type: String
    - contextPath: PaloAltoNetworksXDR.Incident.alerts.causality_actor_process_signature_vendor
      description: Signature vendor
      type: String
    - contextPath: PaloAltoNetworksXDR.Incident.alerts.causality_actor_causality_id
      description: Causality id
      type: Unknown
    - contextPath: PaloAltoNetworksXDR.Incident.alerts.action_process_image_name
      description: Image name
      type: String
    - contextPath: PaloAltoNetworksXDR.Incident.alerts.action_process_image_command_line
      description: Command line
      type: String
    - contextPath: PaloAltoNetworksXDR.Incident.alerts.action_process_image_sha256
      description: Image SHA256
      type: String
    - contextPath: PaloAltoNetworksXDR.Incident.alerts.action_process_signature_status
      description: Signature status "Signed" "Invalid Signature" "Unsigned" "Revoked"
        "Signature Fail" "N/A" "Weak Hash"
      type: String
    - contextPath: PaloAltoNetworksXDR.Incident.alerts.action_process_signature_vendor
      description: Signature vendor name
      type: String
    - contextPath: PaloAltoNetworksXDR.Incident.alerts.action_file_path
      description: File path
      type: String
    - contextPath: PaloAltoNetworksXDR.Incident.alerts.action_file_md5
      description: File MD5
      type: String
    - contextPath: PaloAltoNetworksXDR.Incident.alerts.action_file_sha256
      description: File SHA256
      type: String
    - contextPath: PaloAltoNetworksXDR.Incident.alerts.action_registry_data
      description: Registry data
      type: String
    - contextPath: PaloAltoNetworksXDR.Incident.alerts.action_registry_full_key
      description: Registry full key
      type: String
    - contextPath: PaloAltoNetworksXDR.Incident.alerts.action_local_ip
      description: Local IP
      type: String
    - contextPath: PaloAltoNetworksXDR.Incident.alerts.action_local_port
      description: Local port
      type: Number
    - contextPath: PaloAltoNetworksXDR.Incident.alerts.action_remote_ip
      description: Remote IP
      type: String
    - contextPath: PaloAltoNetworksXDR.Incident.alerts.action_remote_port
      description: Remote port
      type: Number
    - contextPath: PaloAltoNetworksXDR.Incident.alerts.action_external_hostname
      description: External hostname
      type: String
    - contextPath: PaloAltoNetworksXDR.Incident.alerts.fw_app_id
      description: Firewall app id
      type: Unknown
    - contextPath: PaloAltoNetworksXDR.Incident.alerts.is_whitelisted
      description: Is whitelisted "Yes" "No"
      type: String
    - contextPath: PaloAltoNetworksXDR.Incident.alerts.starred
      description: Alert starred
      type: Boolean
    - contextPath: PaloAltoNetworksXDR.Incident.network_artifacts.type
      description: Network artifact type "IP"
      type: String
    - contextPath: PaloAltoNetworksXDR.Incident.network_artifacts.network_remote_port
      description: The remote port related to the artifact.
      type: number
    - contextPath: PaloAltoNetworksXDR.Incident.network_artifacts.alert_count
      description: Number of alerts related to the artifact.
      type: number
    - contextPath: PaloAltoNetworksXDR.Incident.network_artifacts.network_remote_ip
      description: The remote IP related to the artifact.
      type: String
    - contextPath: PaloAltoNetworksXDR.Incident.network_artifacts.is_manual
      description: Whether the artifact was created by the user (manually).
      type: boolean
    - contextPath: PaloAltoNetworksXDR.Incident.network_artifacts.network_domain
      description: The domain related to the artifact.
      type: String
    - contextPath: PaloAltoNetworksXDR.Incident.network_artifacts.type
      description: The artifact type. "META", "GID", "CID", "HASH", "IP", "DOMAIN",
        "REGISTRY", "HOSTNAME"
      type: String
    - contextPath: PaloAltoNetworksXDR.Incident.network_artifacts.network_country
      description: The country related to the artifact
      type: String
    - contextPath: PaloAltoNetworksXDR.Incident.file_artifacts.file_signature_status
      description: Digital signature status of the file. "SIGNATURE_UNAVAILABLE" "SIGNATURE_SIGNED"
        "SIGNATURE_INVALID" "SIGNATURE_UNSIGNED" "SIGNATURE_WEAK_HASH"
      type: String
    - contextPath: PaloAltoNetworksXDR.Incident.file_artifacts.is_process
      description: Whether the file artifact is related to a process execution.
      type: boolean
    - contextPath: PaloAltoNetworksXDR.Incident.file_artifacts.file_name
      description: Name of the file.
      type: String
    - contextPath: PaloAltoNetworksXDR.Incident.file_artifacts.file_wildfire_verdict
      description: The file verdict, calculated by Wildfire. "BENIGN" "MALWARE" "GRAYWARE"
        "PHISING" "UNKNOWN"
      type: String
    - contextPath: PaloAltoNetworksXDR.Incident.file_artifacts.alert_count
      description: Number of alerts related to the artifact.
      type: number
    - contextPath: PaloAltoNetworksXDR.Incident.file_artifacts.is_malicious
      description: Whether the artifact is malicious, decided by the Wildfire verdic
      type: boolean
    - contextPath: PaloAltoNetworksXDR.Incident.file_artifacts.is_manual
      description: Whether the artifact was created by the user (manually).
      type: boolean
    - contextPath: PaloAltoNetworksXDR.Incident.file_artifacts.type
      description: The artifact type "META" "GID" "CID" "HASH" "IP" "DOMAIN" "REGISTRY"
        "HOSTNAME"
      type: String
    - contextPath: PaloAltoNetworksXDR.Incident.file_artifacts.file_sha256
      description: SHA-256 hash of the file
      type: String
    - contextPath: PaloAltoNetworksXDR.Incident.file_artifacts.file_signature_vendor_name
      description: File signature vendor name
      type: String
    - contextPath: Account.Username
      description: The username in the relevant system.
      type: String
    - contextPath: Endpoint.Hostname
      description: The hostname that is mapped to this endpoint.
      type: String
  - arguments:
    - default: false
      description: XDR incident ID. You can get the incident ID from the output of
        the 'xdr-get-incidents' command or the 'xdr-get-incident-extra-details' command.
      isArray: false
      name: incident_id
      required: true
      secret: false
    - auto: PREDEFINED
      default: false
      description: Severity to assign to the incident (LOW, MEDIUM, or HIGH).
      isArray: false
      name: manual_severity
      predefined:
      - HIGH
      - MEDIUM
      - LOW
      required: false
      secret: false
    - default: false
      description: Email address of the user to assigned to the incident.
      isArray: false
      name: assigned_user_mail
      required: false
      secret: false
    - default: false
      description: Full name of the user assigned to the incident.
      isArray: false
      name: assigned_user_pretty_name
      required: false
      secret: false
    - auto: PREDEFINED
      default: false
      description: Status of the incident (NEW, UNDER_INVESTIGATION, RESOLVED_THREAT_HANDLED,
        RESOLVED_KNOWN_ISSUE, RESOLVED_DUPLICATE, RESOLVED_FALSE_POSITIVE, RESOLVED_OTHER).
      isArray: false
      name: status
      predefined:
      - NEW
      - UNDER_INVESTIGATION
      - RESOLVED_THREAT_HANDLED
      - RESOLVED_KNOWN_ISSUE
      - RESOLVED_DUPLICATE
      - RESOLVED_FALSE_POSITIVE
      - RESOLVED_OTHER
      required: false
      secret: false
    - default: false
      description: Comment explaining why the incident was resolved. This should be
        set when the incident is resolved.
      isArray: false
      name: resolve_comment
      required: false
      secret: false
    - auto: PREDEFINED
      default: false
      description: If true, will remove all assigned users from the incident.
      isArray: false
      name: unassign_user
      predefined:
      - 'true'
      required: false
      secret: false
    deprecated: false
    description: Updates one or more fields of a specified incident. Missing fields
      will be ignored. To remove the assignment for an incident, pass a null value
      in assignee email argument.
    execution: false
    name: xdr-update-incident
  - arguments:
    - default: false
      description: String value that defines the product.
      isArray: false
      name: product
      required: true
      secret: false
    - default: false
      description: String value that defines the product.
      isArray: false
      name: vendor
      required: true
      secret: false
    - default: false
      description: String value for the source IP address
      isArray: false
      name: local_ip
      required: false
      secret: false
    - default: false
      description: Integer value for the source port.
      isArray: false
      name: local_port
      required: true
      secret: false
    - default: false
      description: |-
        String value of the destination IP
        address.
      isArray: false
      name: remote_ip
      required: true
      secret: false
    - default: false
      description: |-
        Integer value for the destination
        port.
      isArray: false
      name: remote_port
      required: true
      secret: false
    - default: false
      description: Integer value representing the epoch of the time the alert occurred
        in milliseconds or String value of date format 2019-10-23T10:00:00. If not
        set then the event time will be defined as now.
      isArray: false
      name: event_timestampt
      required: false
      secret: false
    - auto: PREDEFINED
      default: false
      description: |-
        String value of alert severity:
        Informational, Low, Medium, High, or Unknown
      isArray: false
      name: severity
      predefined:
      - Informational
      - Low
      - Medium
      - High
      - Unknown
      required: false
      secret: false
    - default: false
      description: String defining the alert name
      isArray: false
      name: alert_name
      required: true
      secret: false
    - default: false
      description: String defining the alert description
      isArray: false
      name: alert_description
      required: false
      secret: false
    deprecated: false
    description: |-
      Upload alert from external alert sources in Cortex XDR format. Cortex XDR displays alerts that are parsed
      successfully in related incidents and views. You can send 600 alerts per minute. Each request can contain a
      maximum of 60 alerts.
    execution: false
    name: xdr-insert-parsed-alert
  - arguments:
    - default: false
      description: List of alerts in CEF format.
      isArray: true
      name: cef_alerts
      required: true
      secret: false
    deprecated: false
    description: Upload alerts in CEF format from external alert sources. After you
      map CEF alert fields to Cortex XDR fields, Cortex XDR displays the alerts in
      related incidents and views. You can send 600 requests per minute. Each request
      can contain a maximum of 60 alerts.
    execution: false
    name: xdr-insert-cef-alerts
  - arguments:
    - default: false
      description: The endpoint ID (string) to isolate. You can retrieve the string
        from the xdr-get-endpoints command.
      isArray: false
      name: endpoint_id
      required: true
      secret: false
    deprecated: false
    description: Isolates the specified endpoint.
    execution: true
    name: xdr-isolate-endpoint
    outputs:
    - contextPath: PaloAltoNetworksXDR.Isolation.endpoint_id
      description: The endpoint ID.
      type: String
  - arguments:
    - default: false
      description: The endpoint ID (string) for which to reverse the isolation. You
        can retrieve it from the xdr-get-endpoints command.
      isArray: false
      name: endpoint_id
      required: true
      secret: false
    deprecated: false
    description: Reverses the isolation of an endpoint.
    execution: true
    name: xdr-unisolate-endpoint
    outputs:
    - contextPath: PaloAltoNetworksXDR.UnIsolation.endpoint_id
      description: Isolates the specified endpoint.
      type: String
  - arguments:
    - default: false
      description: A comma-separated list of endpoint IDs.
      isArray: true
      name: endpoint_id_list
      required: false
      secret: false
    - default: false
      description: "A comma-separated list of distribution package names or installation\
        \ package names. \nExample: dist_name1,dist_name2"
      isArray: true
      name: dist_name
      required: false
      secret: false
    - default: false
      description: |-
        A comma-separated list of IP addresses.
        Example: 8.8.8.8,1.1.1.1
      isArray: true
      name: ip_list
      required: false
      secret: false
    - default: false
      description: |-
        The group name to which the agent belongs.
        Example: group_name1,group_name2
      isArray: true
      name: group_name
      required: false
      secret: false
    - auto: PREDEFINED
      default: false
      description: 'The endpoint platform. Can be "windows", "linux", "macos", or
        "android". '
      isArray: true
      name: platform
      predefined:
      - windows
      - linux
      - macos
      - android
      required: false
      secret: false
    - default: false
      description: |-
        A comma-separated list of alias names.
        Examples: alias_name1,alias_name2
      isArray: true
      name: alias_name
      required: false
      secret: false
    - auto: PREDEFINED
      default: false
      description: '"Specifies whether the endpoint was isolated or unisolated. Can
        be "isolated" or "unisolated".'
      isArray: false
      name: isolate
      predefined:
      - isolated
      - unisolated
      required: false
      secret: false
    - default: false
      description: |-
        Hostname
        Example: hostname1,hostname2
      isArray: true
      name: hostname
      required: false
      secret: false
    - default: false
      description: |-
        All the agents that were first seen after {first_seen_gte}.
        Supported values:
        1579039377301 (time in milliseconds)
        "3 days" (relative date)
        "2019-10-21T23:45:00" (date)
      isArray: false
      name: first_seen_gte
      required: false
      secret: false
    - default: false
      description: |-
        All the agents that were first seen before {first_seen_lte}.
        Supported values:
        1579039377301 (time in milliseconds)
        "3 days" (relative date)
        "2019-10-21T23:45:00" (date)
      isArray: false
      name: first_seen_lte
      required: false
      secret: false
    - default: false
      description: |-
        All the agents that were last seen before {last_seen_gte}.
        Supported values:
        1579039377301 (time in milliseconds)
        "3 days" (relative date)
        "2019-10-21T23:45:00" (date)
      isArray: false
      name: last_seen_gte
      required: false
      secret: false
    - default: false
      description: |-
        All the agents that were last seen before {last_seen_lte}.
        Supported values:
        1579039377301 (time in milliseconds)
        "3 days" (relative date)
        "2019-10-21T23:45:00" (date)
      isArray: false
      name: last_seen_lte
      required: false
      secret: false
    - default: false
      defaultValue: '0'
      description: Page number (for pagination). The default is 0 (the first page).
      isArray: false
      name: page
      required: false
      secret: false
    - default: false
      defaultValue: '30'
      description: Maximum number of endpoints to return per page. The default and
        maximum is 30.
      isArray: false
      name: limit
      required: false
      secret: false
    - auto: PREDEFINED
      default: false
      description: Specifies whether to sort endpoints by the first time or last time
        they were seen. Can be "first_seen" or "last_seen".
      isArray: false
      name: sort_by
      predefined:
      - first_seen
      - last_seen
      required: false
      secret: false
    - auto: PREDEFINED
      default: false
      defaultValue: asc
      description: The order by which to sort results. Can be "asc" (ascending) or
        "desc" ( descending). Default set to asc.
      isArray: false
      name: sort_order
      predefined:
      - asc
      - desc
      required: false
      secret: false
    deprecated: false
    description: Gets a list of endpoints, according to the passed filters. If there
      are no filters it will return all endpoints. Filtering by multiple fields will
      be concatenated using AND condition (OR is not supported). Maximum result set
      size is 100. Offset is the zero-based number of endpoint from the start of the
      result set (start by counting from 0).
    execution: false
    name: xdr-get-endpoints
    outputs:
    - contextPath: PaloAltoNetworksXDR.Endpoint.endpoint_id
      description: The endpoint ID.
      type: String
    - contextPath: PaloAltoNetworksXDR.Endpoint.endpoint_name
      description: The endpoint name.
      type: String
    - contextPath: PaloAltoNetworksXDR.Endpoint.endpoint_type
      description: The endpoint type.
      type: String
    - contextPath: PaloAltoNetworksXDR.Endpoint.endpoint_status
      description: The status of the endpoint'
      type: String
    - contextPath: PaloAltoNetworksXDR.Endpoint.os_type
      description: The endpoint OS type.
      type: String
    - contextPath: PaloAltoNetworksXDR.Endpoint.ip
      description: A list of IP addresses.
      type: Unknown
    - contextPath: PaloAltoNetworksXDR.Endpoint.users
      description: A list of users.
      type: Unknown
    - contextPath: PaloAltoNetworksXDR.Endpoint.domain
      description: The endpoint domain.
      type: String
    - contextPath: PaloAltoNetworksXDR.Endpoint.alias
      description: The endpoint's aliases.
      type: String
    - contextPath: PaloAltoNetworksXDR.Endpoint.first_seen
      description: First seen date/time in Epoch (milliseconds).
      type: Unknown
    - contextPath: PaloAltoNetworksXDR.Endpoint.last_seen
      description: Last seen date/time in Epoch (milliseconds).
      type: Date
    - contextPath: PaloAltoNetworksXDR.Endpoint.content_version
      description: Content version.
      type: String
    - contextPath: PaloAltoNetworksXDR.Endpoint.installation_package
      description: Installation package.
      type: String
    - contextPath: PaloAltoNetworksXDR.Endpoint.active_directory
      description: Active directory.
      type: String
    - contextPath: PaloAltoNetworksXDR.Endpoint.install_date
      description: Install date in Epoch (milliseconds).
      type: Date
    - contextPath: PaloAltoNetworksXDR.Endpoint.endpoint_version
      description: Endpoint version.
      type: String
    - contextPath: PaloAltoNetworksXDR.Endpoint.is_isolated
      description: Whether the endpoint is isolated.
      type: String
    - contextPath: PaloAltoNetworksXDR.Endpoint.group_name
      description: The name of the group to which the endpoint belongs.
      type: String
    - contextPath: Endpoint.Hostname
      description: The hostname that is mapped to this endpoint.
      type: String
    - contextPath: Endpoint.ID
      description: The unique ID within the tool retrieving the endpoint.
      type: String
    - contextPath: Endpoint.IPAddress
      description: The IP address of the endpoint.
      type: String
    - contextPath: Endpoint.Domain
      description: The domain of the endpoint.
      type: String
    - contextPath: Endpoint.OS
      description: Endpoint OS.
      type: String
  - deprecated: false
    description: Gets a list of all the agent versions to use for creating a distribution
      list.
    execution: false
    name: xdr-get-distribution-versions
    outputs:
    - contextPath: PaloAltoNetworksXDR.DistributionVersions.windows
      description: A list of Windows agent versions.
      type: Unknown
    - contextPath: PaloAltoNetworksXDR.DistributionVersions.linux
      description: A list of Linux agent versions.
      type: Unknown
    - contextPath: PaloAltoNetworksXDR.DistributionVersions.macos
      description: A list of Mac agent versions.
      type: Unknown
  - arguments:
    - default: false
      description: A string representing the name of the installation package.
      isArray: false
      name: name
      required: true
      secret: false
    - auto: PREDEFINED
      default: false
      description: "String, valid values are:\n• windows \n• linux\n• macos \n• android"
      isArray: false
      name: platform
      predefined:
      - windows
      - linux
      - macos
      - android
      required: true
      secret: false
    - auto: PREDEFINED
      default: false
      description: |-
        A string representing the type of package to create.
        standalone - An installation for a new agent
        upgrade - An upgrade of an agent from ESM
      isArray: false
      name: package_type
      predefined:
      - standalone
      - upgrade
      required: true
      secret: false
    - default: false
      description: agent_version returned from xdr-get-distribution-versions. Not
        required for Android platfom
      isArray: false
      name: agent_version
      required: true
      secret: false
    - default: false
      description: Information about the package.
      isArray: false
      name: description
      required: false
      secret: false
    deprecated: false
    description: Creates an installation package. This is an asynchronous call that
      returns the distribution ID. This does not mean that the creation succeeded.
      To confirm that the package has been created, check the status of the distribution
      by running the Get Distribution Status API.
    execution: false
    name: xdr-create-distribution
    outputs:
    - contextPath: PaloAltoNetworksXDR.Distribution.id
      description: The installation package ID.
      type: String
    - contextPath: PaloAltoNetworksXDR.Distribution.name
      description: The name of the installation package.
      type: String
    - contextPath: PaloAltoNetworksXDR.Distribution.platform
      description: The installation OS.
      type: String
    - contextPath: PaloAltoNetworksXDR.Distribution.agent_version
      description: Agent version.
      type: String
    - contextPath: PaloAltoNetworksXDR.Distribution.description
      description: Information about the package.
      type: String
  - arguments:
    - default: false
      description: |-
        The ID of the installation package.
        Copy the distribution_id from the "id" field on Endpoints > Agent Installation page.
      isArray: false
      name: distribution_id
      required: true
      secret: false
    - auto: PREDEFINED
      default: false
      description: |-
        The installation package type. Valid
        values are:
        • upgrade
        • sh - For Linux
        • rpm - For Linux
        • deb - For Linux
        • pkg - For Mac
        • x86 - For Windows
        • x64 - For Windows
      isArray: false
      name: package_type
      predefined:
      - upgrade
      - sh
      - rpm
      - deb
      - pkg
      - x86
      - x64
      required: true
      secret: false
    deprecated: false
    description: Gets the distribution URL for downloading the installation package.
    execution: false
    name: xdr-get-distribution-url
    outputs:
    - contextPath: PaloAltoNetworksXDR.Distribution.id
      description: Distribution ID.
      type: String
    - contextPath: PaloAltoNetworksXDR.Distribution.url
      description: URL for downloading the installation package.
      type: String
  - arguments:
    - default: false
      description: A comma-separated list of distribution IDs to get the status of.
      isArray: true
      name: distribution_ids
      required: true
      secret: false
    deprecated: false
    description: Gets the status of the installation package.
    execution: false
    name: xdr-get-create-distribution-status
    outputs:
    - contextPath: PaloAltoNetworksXDR.Distribution.id
      description: Distribution ID.
      type: String
    - contextPath: PaloAltoNetworksXDR.Distribution.status
      description: The status of installation package.
      type: String
  - arguments:
    - default: false
      description: User’s email address.
      isArray: false
      name: email
      required: false
      secret: false
    - auto: PREDEFINED
      default: false
      description: The audit log type.
      isArray: false
      name: type
      predefined:
      - REMOTE_TERMINAL
      - RULES
      - AUTH
      - RESPONSE
      - INCIDENT_MANAGEMENT
      - ENDPOINT_MANAGEMENT
      - ALERT_WHITELIST
      - PUBLIC_API
      - DISTRIBUTIONS
      - STARRED_INCIDENTS
      - POLICY_PROFILES
      - DEVICE_CONTROL_PROFILE
      - HOST_FIREWALL_PROFILE
      - POLICY_RULES
      - PROTECTION_POLICY
      - DEVICE_CONTROL_TEMP_EXCEPTIONS
      - DEVICE_CONTROL_GLOBAL_EXCEPTIONS
      - GLOBAL_EXCEPTIONS
      - MSSP
      - REPORTING
      - DASHBOARD
      - BROKER_VM
      required: false
      secret: false
    - default: false
      description: The audit log subtype.
      isArray: false
      name: sub_type
      required: false
      secret: false
    - auto: PREDEFINED
      default: false
      description: Result type
      isArray: false
      name: result
      predefined:
      - SUCCESS
      - FAIL
      - PARTIAL
      required: false
      secret: false
    - default: false
      description: |-
        Return logs for which the timestamp is after 'log_time_after'.
        Supported values:
        1579039377301 (time in milliseconds)
        "3 days" (relative date)
        "2019-10-21T23:45:00" (date)
      isArray: false
      name: timestamp_gte
      required: false
      secret: false
    - default: false
      description: |-
        Return logs for which the timestamp is before the 'log_time_after'.
        Supported values:
        1579039377301 (time in milliseconds)
        "3 days" (relative date)
        "2019-10-21T23:45:00" (date)
      isArray: false
      name: timestamp_lte
      required: false
      secret: false
    - default: false
      defaultValue: '0'
      description: Page number (for pagination). The default is 0 (the first page).
      isArray: false
      name: page
      required: false
      secret: false
    - default: false
      defaultValue: '30'
      description: Maximum number of audit logs to return per page. The default and
        maximum is 30.
      isArray: false
      name: limit
      required: false
      secret: false
    - auto: PREDEFINED
      default: false
      description: Specifies the field by which to sort the results. By default the
        sort is defined as creation-time and DESC. Can be "type", "sub_type", "result",
        or "timestamp".
      isArray: false
      name: sort_by
      predefined:
      - type
      - sub_type
      - result
      - timestamp
      required: false
      secret: false
    - auto: PREDEFINED
      default: false
      defaultValue: desc
      description: 'The sort order. Can be "asc" (ascending) or "desc" (descending).
        Default set to "desc". '
      isArray: false
      name: sort_order
      predefined:
      - asc
      - desc
      required: false
      secret: false
    deprecated: false
    description: Gets management logs. You can filter by multiple fields, which will
      be concatenated using AND condition (OR is not supported). Maximum result set
      size is 100. Offset is the zero-based number of management logs from the start
      of the result set (start by counting from 0).
    execution: false
    name: xdr-get-audit-management-logs
    outputs:
    - contextPath: PaloAltoNetworksXDR.AuditManagementLogs.AUDIT_ID
      description: Audit log ID.
      type: Number
    - contextPath: PaloAltoNetworksXDR.AuditManagementLogs.AUDIT_OWNER_NAME
      description: Audit owner name.
      type: String
    - contextPath: PaloAltoNetworksXDR.AuditManagementLogs.AUDIT_OWNER_EMAIL
      description: Audit owner email address.
      type: String
    - contextPath: PaloAltoNetworksXDR.AuditManagementLogs.AUDIT_ASSET_JSON
      description: Asset JSON.
      type: String
    - contextPath: PaloAltoNetworksXDR.AuditManagementLogs.AUDIT_ASSET_NAMES
      description: Audit asset names.
      type: String
    - contextPath: PaloAltoNetworksXDR.AuditManagementLogs.AUDIT_HOSTNAME
      description: Host name.
      type: String
    - contextPath: PaloAltoNetworksXDR.AuditManagementLogs.AUDIT_RESULT
      description: Audit result.
      type: String
    - contextPath: PaloAltoNetworksXDR.AuditManagementLogs.AUDIT_REASON
      description: Audit reason.
      type: String
    - contextPath: PaloAltoNetworksXDR.AuditManagementLogs.AUDIT_DESCRIPTION
      description: Description of the audit.
      type: String
    - contextPath: PaloAltoNetworksXDR.AuditManagementLogs.AUDIT_ENTITY
      description: Audit entity (e.g., AUTH, DISTRIBUTIONS).
      type: String
    - contextPath: PaloAltoNetworksXDR.AuditManagementLogs.AUDIT_ENTITY_SUBTYPE
      description: Entity subtype (e.g., Login, Create).
      type: String
    - contextPath: PaloAltoNetworksXDR.AuditManagementLogs.AUDIT_CASE_ID
      description: Audit case ID.
      type: Number
    - contextPath: PaloAltoNetworksXDR.AuditManagementLogs.AUDIT_INSERT_TIME
      description: Log's insert time.
      type: Date
  - arguments:
    - default: false
      description: A comma-separated list of endpoint IDs.
      isArray: true
      name: endpoint_ids
      required: false
      secret: false
    - default: false
      description: A comma-separated list of endpoint names.
      isArray: true
      name: endpoint_names
      required: false
      secret: false
    - auto: PREDEFINED
      default: false
      description: The report type. Can be "Installation", "Policy", "Action", "Agent
        Service", "Agent Modules", or "Agent Status".
      isArray: true
      name: type
      predefined:
      - Installation
      - Policy
      - Action
      - Agent Service
      - Agent Modules
      - Agent Status
      required: false
      secret: false
    - auto: PREDEFINED
      default: false
      description: The report subtype.
      isArray: true
      name: sub_type
      predefined:
      - Install
      - Uninstall
      - Upgrade
      - Local Configuration
      - Content Update
      - Policy Update
      - Process Exception
      - Hash Exception
      - Scan
      - File Retrieval
      - File Scan
      - Terminate Process
      - Isolate
      - Cancel Isolation
      - Payload Execution
      - Quarantine
      - Restore
      - Stop
      - Start
      - Module Initialization
      - Local Analysis Model
      - Local Analysis Feature Extraction
      - Fully Protected
      - OS Incompatible
      - Software Incompatible
      - Kernel Driver Initialization
      - Kernel Extension Initialization
      - Proxy Communication
      - Quota Exceeded
      - Minimal Content
      - Reboot Eequired
      - Missing Disc Access
      required: false
      secret: false
    - auto: PREDEFINED
      default: false
      description: The result type. Can be "Success" or "Fail". If not passed, returns
        all event reports.
      isArray: true
      name: result
      predefined:
      - Success
      - Fail
      required: false
      secret: false
    - default: false
      description: |-
        Return logs that their timestamp is greater than 'log_time_after'.
        Supported values:
        1579039377301 (time in milliseconds)
        "3 days" (relative date)
        "2019-10-21T23:45:00" (date)
      isArray: false
      name: timestamp_gte
      required: false
      secret: false
    - default: false
      description: |-
        Return logs for which the timestamp is before the 'timestamp_lte'.

        Supported values:
        1579039377301 (time in milliseconds)
        "3 days" (relative date)
        "2019-10-21T23:45:00" (date)
      isArray: false
      name: timestamp_lte
      required: false
      secret: false
    - default: false
      defaultValue: '0'
      description: Page number (for pagination). The default is 0 (the first page).
      isArray: false
      name: page
      required: false
      secret: false
    - default: false
      defaultValue: '30'
      description: The maximum number of reports to return. Default and maximum is
        30.
      isArray: false
      name: limit
      required: false
      secret: false
    - auto: PREDEFINED
      default: false
      description: The field by which to sort results. Can be "type", "category",
        "trapsversion", "timestamp", or "domain").
      isArray: false
      name: sort_by
      predefined:
      - type
      - category
      - trapsversion
      - timestamp
      - domain
      required: false
      secret: false
    - auto: PREDEFINED
      default: false
      defaultValue: asc
      description: 'The sort order. Can be "asc" (ascending) or "desc" (descending).
        Default is "asc". '
      isArray: false
      name: sort_order
      predefined:
      - asc
      - desc
      required: false
      secret: false
    deprecated: false
    description: Gets agent event reports. You can filter by multiple fields, which
      will be concatenated using AND condition (OR is not supported). Maximum result
      set size is 100. Offset is the zero-based number of reports from the start of
      the result set (start by counting from 0).
    execution: false
    name: xdr-get-audit-agent-reports
    outputs:
    - contextPath: PaloAltoNetworksXDR.AuditAgentReports.ENDPOINTID
      description: Endpoint ID.
      type: String
    - contextPath: PaloAltoNetworksXDR.AuditAgentReports.ENDPOINTNAME
      description: Endpoint name.
      type: String
    - contextPath: PaloAltoNetworksXDR.AuditAgentReports.DOMAIN
      description: Agent domain.
      type: String
    - contextPath: PaloAltoNetworksXDR.AuditAgentReports.TRAPSVERSION
      description: Traps version.
      type: String
    - contextPath: PaloAltoNetworksXDR.AuditAgentReports.RECEIVEDTIME
      description: Received time in Epoch time.
      type: Date
    - contextPath: PaloAltoNetworksXDR.AuditAgentReports.TIMESTAMP
      description: Timestamp in Epoch time.
      type: Date
    - contextPath: PaloAltoNetworksXDR.AuditAgentReports.CATEGORY
      description: Report category (e.g., Audit).
      type: String
    - contextPath: PaloAltoNetworksXDR.AuditAgentReports.TYPE
      description: Report type (e.g., Action, Policy).
      type: String
    - contextPath: PaloAltoNetworksXDR.AuditAgentReports.SUBTYPE
      description: Report subtype (e.g., Fully Protected,Policy Update,Cancel Isolation).
      type: String
    - contextPath: PaloAltoNetworksXDR.AuditAgentReports.RESULT
      description: Report result.
      type: String
    - contextPath: PaloAltoNetworksXDR.AuditAgentReports.REASON
      description: Report reason.
      type: String
    - contextPath: PaloAltoNetworksXDR.AuditAgentReports.DESCRIPTION
      description: Agent report description.
      type: String
  - arguments:
    - default: false
      description: String that represents a list of hashed files you want to blacklist.
        Must be a valid SHA256 hash.
      isArray: true
      name: hash_list
      required: true
      secret: false
    - default: false
      description: String that represents additional information regarding the action.
      isArray: false
      name: comment
      required: false
      secret: false
    deprecated: false
    description: Blacklists requested files which have not already been blacklisted
      or whitelisted.
    execution: false
    name: xdr-blacklist-files
  - arguments:
    - default: false
      description: String that represents a list of hashed files you want to whitelist.
        Must be a valid SHA256 hash.
      isArray: true
      name: hash_list
      required: true
      secret: false
    - default: false
      description: String that represents additional information regarding the action.
      isArray: false
      name: comment
      required: false
      secret: false
    deprecated: false
    description: Whitelists requested files which have not already been blacklisted
      or whitelisted.
    execution: false
    name: xdr-whitelist-files
  - arguments:
    - default: false
      description: List of endpoint IDs.
      isArray: true
      name: endpoint_id_list
      required: true
      secret: false
    - default: false
      description: String that represents the path of the file you want to quarantine.
      isArray: false
      name: file_path
      required: true
      secret: false
    - default: false
      description: String that represents the file’s hash. Must be a valid SHA256
        hash.
      isArray: false
      name: file_hash
      required: true
      secret: false
    deprecated: false
    description: Quarantines a file on selected endpoints. You can select up to 1000
      endpoints.
    execution: false
    name: xdr-quarantine-files
  - arguments:
    - default: false
      description: String the represents the endpoint ID.
      isArray: false
      name: endpoint_id
      required: true
      secret: false
    - default: false
      description: String that represents the file hash. Must be a valid SHA256 hash.
      isArray: false
      name: file_hash
      required: true
      secret: false
    - default: false
      description: String that represents the file path.
      isArray: false
      name: file_path
      required: true
      secret: false
    deprecated: false
    description: Retrieves the quarantine status for a selected file.
    execution: false
    name: xdr-get-quarantine-status
  - arguments:
    - default: false
      description: String that represents the file in hash. Must be a valid SHA256
        hash.
      isArray: false
      name: file_hash
      required: true
      secret: false
    - default: false
      description: String that represents the endpoint ID. If you do not enter a specific
        endpoint ID, the request will run restore on all endpoints which relate to
        the quarantined file you defined.
      isArray: false
      name: endpoint_id
      required: false
      secret: false
    deprecated: false
    description: Restores a quarantined file on requested endpoints.
    execution: false
    name: xdr-restore-file
  - arguments:
    - default: false
      description: List of endpoint IDs.
      isArray: false
      name: endpoint_id_list
      required: false
      secret: false
    - default: false
      description: Name of the distribution list.
      isArray: false
      name: dist_name
      required: false
      secret: false
    - default: false
      description: Integer in timestamp epoch milliseconds.
      isArray: false
      name: gte_first_seen
      required: false
      secret: false
    - default: false
      description: Integer in timestamp epoch milliseconds.
      isArray: false
      name: gte_last_seen
      required: false
      secret: false
    - default: false
      description: Integer in timestamp epoch milliseconds
      isArray: false
      name: lte_first_seen
      required: false
      secret: false
    - default: false
      description: Integer in timestamp epoch milliseconds
      isArray: false
      name: lte_last_seen
      required: false
      secret: false
    - default: false
      description: List of IP addresses.
      isArray: false
      name: ip_list
      required: false
      secret: false
    - default: false
      description: Name of the endpoint group.
      isArray: false
      name: group_name
      required: false
      secret: false
    - auto: PREDEFINED
      default: false
      description: Type of operating system.
      isArray: false
      name: platform
      predefined:
      - windows
      - linux
      - macos
      - android
      required: false
      secret: false
    - default: false
      description: Endpoint alias name.
      isArray: false
      name: alias
      required: false
      secret: false
    - auto: PREDEFINED
      default: false
      description: Whether an endpoint has been isolated. Can be "isolated" or "unisolated".
      isArray: false
      name: isolate
      predefined:
      - isolated
      - unisolated
      required: false
      secret: false
    - default: false
      description: Name of the host.
      isArray: false
      name: hostname
      required: false
      secret: false
    deprecated: false
    description: Runs a scan on a selected endpoint. To scan all endpoints, run this
      command with no filters.
    execution: true
    name: xdr-endpoint-scan
<<<<<<< HEAD
  - deprecated: false
    description: Get mapping fields from remote incident. Please note that this method
      will not update the current incident, it's here for debugging purposes.
    execution: false
    name: get-mapping-fields
  - arguments:
    - default: false
      description: The remote incident id
      isArray: false
      name: id
      required: true
      secret: false
    - default: false
      defaultValue: '0'
      description: UTC timestamp in seconds. The incident is only updated if it was
        modified after the last update time.
      isArray: false
      name: lastUpdate
      required: false
      secret: false
    deprecated: false
    description: Get remote data from a remote incident. Please note that this method
      will not update the current incident, it's here for debugging purposes.
    execution: false
    name: get-remote-data
  dockerimage: demisto/python3:3.8.5.10455
=======
  dockerimage: demisto/python3:3.8.5.10845
>>>>>>> ee0bc631
  feed: false
  isfetch: true
  longRunning: false
  longRunningPort: false
  runonce: false
  script: '-'
  subtype: python3
  type: python
tests:
- Test XDR Playbook
fromversion: 4.1.0
defaultclassifier: Cortex XDR - IR
<<<<<<< HEAD
defaultmapperin: Cortex XDR - IR-mapper
defaultmapperout: Cortex XDR - IR-out-mapper
=======
defaultmapperin: Cortex XDR - IR-mapper
>>>>>>> ee0bc631
<|MERGE_RESOLUTION|>--- conflicted
+++ resolved
@@ -1637,7 +1637,6 @@
       command with no filters.
     execution: true
     name: xdr-endpoint-scan
-<<<<<<< HEAD
   - deprecated: false
     description: Get mapping fields from remote incident. Please note that this method
       will not update the current incident, it's here for debugging purposes.
@@ -1663,10 +1662,7 @@
       will not update the current incident, it's here for debugging purposes.
     execution: false
     name: get-remote-data
-  dockerimage: demisto/python3:3.8.5.10455
-=======
   dockerimage: demisto/python3:3.8.5.10845
->>>>>>> ee0bc631
   feed: false
   isfetch: true
   longRunning: false
@@ -1679,9 +1675,5 @@
 - Test XDR Playbook
 fromversion: 4.1.0
 defaultclassifier: Cortex XDR - IR
-<<<<<<< HEAD
 defaultmapperin: Cortex XDR - IR-mapper
-defaultmapperout: Cortex XDR - IR-out-mapper
-=======
-defaultmapperin: Cortex XDR - IR-mapper
->>>>>>> ee0bc631
+defaultmapperout: Cortex XDR - IR-out-mapper