{
    "name": "PassiveTotal",
    "description": "Analyze and understand threat infrastructure from a variety of sources\u2013passive DNS, active DNS, WHOIS, SSL certificates and more\u2013without devoting resources to time-intensive manual threat research and analysis",
    "support": "partner",
    "currentVersion": "2.0.1",
    "author": "RiskIQ",
    "url": "https://www.riskiq.com",
    "email": "sales@riskiq.com",
    "githubUser": "crestdatasystems",
    "created": "2020-04-14T00:00:00Z",
<<<<<<< HEAD
    "certification": "certified",
=======
>>>>>>> f447f1ab
    "categories": [
        "Data Enrichment & Threat Intelligence"
    ],
    "tags": [],
    "useCases": [],
    "keywords": []
}<|MERGE_RESOLUTION|>--- conflicted
+++ resolved
@@ -2,16 +2,13 @@
     "name": "PassiveTotal",
     "description": "Analyze and understand threat infrastructure from a variety of sources\u2013passive DNS, active DNS, WHOIS, SSL certificates and more\u2013without devoting resources to time-intensive manual threat research and analysis",
     "support": "partner",
-    "currentVersion": "2.0.1",
+    "currentVersion": "2.0.2",
     "author": "RiskIQ",
     "url": "https://www.riskiq.com",
     "email": "sales@riskiq.com",
     "githubUser": "crestdatasystems",
     "created": "2020-04-14T00:00:00Z",
-<<<<<<< HEAD
     "certification": "certified",
-=======
->>>>>>> f447f1ab
     "categories": [
         "Data Enrichment & Threat Intelligence"
     ],
