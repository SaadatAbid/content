{
    "testTimeout": 160,
    "testInterval": 20,
    "tests": [
        {
            "integrations": "Humio",
            "playbookID": "Humio-Test",
            "fromversion": "5.0.0"
        },
        {
            "integrations": "Zimperium",
            "playbookID": "Zimperium_Test",
            "fromversion": "5.0.0"
        },
        {
            "integrations": "ServiceDeskPlus",
            "playbookID": "Service Desk Plus Test"
        },
        {
            "integrations": "Group-IB TDS Polygon",
            "playbookID": "Polygon-Test",
            "timeout": 1000,
            "fromversion": "5.0.0"
        },
        {
            "integrations": "Bastille Networks",
            "playbookID": "BastilleNetworks-Test"
        },
        {
            "integrations": "MITRE ATT&CK",
            "playbookID": "Mitre Attack List 10 Indicators Feed Test",
            "fromversion": "5.5.0"
        },
        {
            "integrations": "URLhaus",
            "playbookID": "Test_URLhaus",
            "timeout": 1000
        },
        {
            "integrations": "Microsoft Intune Feed",
            "playbookID": "FeedMicrosoftIntune_Test",
            "fromversion": "5.5.0"
        },
        {
            "integrations": "Smokescreen IllusionBLACK",
            "playbookID": "Smokescreen IllusionBLACK-Test",
            "fromversion": "5.0.0"
        },
        {
            "integrations": "Malwarebytes",
            "playbookID": "Malwarebytes-Test",
            "fromversion": "5.0.0"
        },
        {
            "integrations": "Tanium Threat Response",
            "playbookID": "Tanium Threat Response Test"
        },
        {
            "integrations": [
                "Syslog Sender",
                "syslog"
            ],
            "playbookID": "Test Syslog",
            "fromversion": "5.5.0",
            "timeout": 600
        },
        {
            "integrations": "APIVoid",
            "playbookID": "APIVoid Test"
        },
        {
            "integrations": "Cisco Firepower",
            "playbookID": "Cisco Firepower - Test",
            "timeout": 1000,
            "fromversion": "5.0.0"
        },
        {
            "integrations": "IllusiveNetworks",
            "playbookID": "IllusiveNetworks-Test",
            "fromversion": "5.0.0"
        },
        {
            "integrations": "JSON Feed",
            "playbookID": "JSON_Feed_Test",
            "fromversion": "5.5.0",
            "instance_names": "JSON Feed no_auto_detect"
        },
        {
            "integrations": "JSON Feed",
            "playbookID": "JSON_Feed_Test",
            "fromversion": "5.5.0",
            "instance_names": "JSON Feed_auto_detect"
        },
        {
            "integrations": "Google Cloud Functions",
            "playbookID": "test playbook - Google Cloud Functions",
            "fromversion": "5.0.0"
        },
        {
            "integrations": "Plain Text Feed",
            "playbookID": "PlainText Feed - Test",
            "fromversion": "5.5.0",
            "instance_names": "Plain Text Feed no_auto_detect"
        },
        {
            "integrations": "Plain Text Feed",
            "playbookID": "PlainText Feed - Test",
            "fromversion": "5.5.0",
            "instance_names": "Plain Text Feed_auto_detect"
        },
        {
            "integrations": "Silverfort",
            "playbookID": "Silverfort-test",
            "fromversion": "5.0.0"
        },
        {
            "integrations": "GoogleKubernetesEngine",
            "playbookID": "GoogleKubernetesEngine_Test",
            "timeout": 600,
            "fromversion": "5.5.0"
        },
        {
            "integrations": "Fastly Feed",
            "playbookID": "Fastly Feed Test",
            "fromversion": "5.5.0"
        },
        {
            "integrations": "Malware Domain List Active IPs Feed",
            "playbookID": "Malware Domain List Active IPs Feed Test",
            "fromversion": "5.5.0"
        },
        {
            "integrations": "Claroty",
            "playbookID": "Claroty - Test",
            "fromversion": "5.0.0"
        },
        {
            "integrations": "Trend Micro Apex",
            "playbookID": "Trend Micro Apex - Test"
        },
        {
            "integrations": "Blocklist_de Feed",
            "playbookID": "Blocklist_de - Test",
            "fromversion": "5.5.0"
        },
        {
            "integrations": "Cloudflare Feed",
            "playbookID": "cloudflare - Test",
            "fromversion": "5.5.0"
        },
        {
            "integrations": "AzureFeed",
            "playbookID": "AzureFeed - Test",
            "fromversion": "5.5.0"
        },
        {
            "playbookID": "CreateIndicatorFromSTIXTest",
            "fromversion": "5.0.0"
        },
        {
            "integrations": "SpamhausFeed",
            "playbookID": "Spamhaus_Feed_Test",
            "fromversion": "5.5.0"
        },
        {
            "integrations": "Cofense Feed",
            "playbookID": "TestCofenseFeed",
            "fromversion": "5.5.0"
        },
        {
            "integrations": "Bambenek Consulting Feed",
            "playbookID": "BambenekConsultingFeed_Test",
            "fromversion": "5.5.0"
        },
        {
            "integrations": "Pipl",
            "playbookID": "Pipl Test"
        },
        {
            "integrations": "AWS Feed",
            "playbookID": "AWS Feed Test",
            "fromversion": "5.5.0"
        },
        {
            "integrations": "QuestKace",
            "playbookID": "QuestKace test",
            "fromversion": "5.0.0"
        },
        {
            "integrations": "Digital Defense FrontlineVM",
            "playbookID": "Digital Defense FrontlineVM - Scan Asset Not Recently Scanned Test"
        },
        {
            "integrations": "Digital Defense FrontlineVM",
            "playbookID": "Digital Defense FrontlineVM - Test Playbook"
        },
        {
            "integrations": "CSVFeed",
            "playbookID": "CSV_Feed_Test",
            "fromversion": "5.5.0",
            "instance_names": "CSVFeed_no_auto_detect"
        },
        {
            "integrations": "CSVFeed",
            "playbookID": "CSV_Feed_Test",
            "fromversion": "5.5.0",
            "instance_names": "CSVFeed_auto_detect"
        },
        {
            "integrations": "ProofpointFeed",
            "playbookID": "TestProofpointFeed",
            "fromversion": "5.5.0"
        },
        {
            "integrations": "Digital Shadows",
            "playbookID": "Digital Shadows - Test"
        },
        {
            "integrations": "Azure Compute v2",
            "playbookID": "Azure Compute - Test",
            "instance_names": "ms_azure_compute_dev"
        },
        {
            "integrations": "Azure Compute v2",
            "playbookID": "Azure Compute - Test",
            "instance_names": "ms_azure_compute_prod"
        },
        {
            "integrations": "Symantec Data Loss Prevention",
            "playbookID": "Symantec Data Loss Prevention - Test",
            "fromversion": "4.5.0"
        },
        {
            "integrations": "Lockpath KeyLight v2",
            "playbookID": "Keylight v2 - Test"
        },
        {
            "integrations": "Azure Security Center v2",
            "playbookID": "Azure SecurityCenter - Test",
            "instance_names": "ms_azure_sc_prod"
        },
        {
            "integrations": "Azure Security Center v2",
            "playbookID": "Azure SecurityCenter - Test",
            "instance_names": "ms_azure_sc_dev"
        },
        {
            "integrations": "Azure Security Center v2",
            "playbookID": "Azure SecurityCenter - Test",
            "instance_names": "ms_azure_sc_self_deployed"
        },
        {
            "integrations": "JsonWhoIs",
            "playbookID": "JsonWhoIs-Test"
        },
        {
            "integrations": "Maltiverse",
            "playbookID": "Maltiverse Test"
        },
        {
            "integrations": "MicrosoftGraphMail",
            "playbookID": "MicrosoftGraphMail-Test",
            "instance_names": "ms_graph_mail_dev"
        },
        {
            "integrations": "MicrosoftGraphMail",
            "playbookID": "MicrosoftGraphMail-Test",
            "instance_names": "ms_graph_mail_dev_no_oproxy"
        },
        {
            "integrations": "MicrosoftGraphMail",
            "playbookID": "MicrosoftGraphMail-Test",
            "instance_names": "ms_graph_mail_prod"
        },
        {
            "integrations": "CloudShark",
            "playbookID": "CloudShark - Test Playbook"
        },
        {
            "integrations": "Google Vision AI",
            "playbookID": "Google Vision API - Test"
        },
        {
            "integrations": "nmap",
            "playbookID": "Nmap - Test",
            "fromversion": "5.0.0"
        },
        {
            "integrations": "AutoFocus V2",
            "playbookID": "Autofocus Query Samples, Sessions and Tags Test Playbook",
            "fromversion": "4.5.0",
            "timeout": 1000
        },
        {
            "integrations": "HelloWorld",
            "playbookID": "HelloWorld-Test",
            "fromversion": "5.0.0"
        },
        {
            "integrations": "HelloWorld",
            "playbookID": "HelloWorld_Scan-Test",
            "fromversion": "5.0.0",
            "timeout": 400
        },
        {
            "integrations": "ThreatQ v2",
            "playbookID": "ThreatQ - Test",
            "fromversion": "4.5.0"
        },
        {
            "integrations": "AttackIQFireDrill",
            "playbookID": "AttackIQ - Test"
        },
        {
            "integrations": "PhishLabs IOC EIR",
            "playbookID": "PhishlabsIOC_EIR-Test"
        },
        {
            "integrations": "Amazon DynamoDB",
            "playbookID": "AWS_DynamoDB-Test"
        },
        {
            "integrations": "PhishLabs IOC DRP",
            "playbookID": "PhishlabsIOC_DRP-Test"
        },
        {
            "playbookID": "Create Phishing Classifier V2 ML Test",
            "timeout": 60000,
            "fromversion": "4.5.0"
        },
        {
            "integrations": "ZeroFox",
            "playbookID": "ZeroFox-Test",
            "fromversion": "4.1.0"
        },
        {
            "integrations": "AlienVault OTX v2",
            "playbookID": "Alienvault_OTX_v2 - Test"
        },
        {
            "integrations": "AWS - CloudWatchLogs",
            "playbookID": "AWS - CloudWatchLogs Test Playbook"
        },
        {
            "integrations": "SlackV2",
            "playbookID": "Slack Test Playbook",
            "timeout": 400,
            "pid_threshold": 5,
            "fromversion": "5.0.0"
        },
        {
            "integrations": "Cortex XDR - IR",
            "playbookID": "Test XDR Playbook",
            "fromversion": "4.1.0"
        },
        {
            "integrations": "Cortex XDR - IOC",
            "playbookID": "Cortex XDR - IOC - Test",
            "fromversion": "5.5.0",
            "timeout": 1000
        },
        {
            "integrations": "Cloaken",
            "playbookID": "Cloaken-Test"
        },
        {
            "integrations": "Uptycs",
            "playbookID": "TestUptycs"
        },
        {
            "integrations": "ThreatX",
            "playbookID": "ThreatX-test",
            "timeout": 600
        },
        {
            "integrations": "Akamai WAF SIEM",
            "playbookID": "Akamai_WAF_SIEM-Test"
        },
        {
            "integrations": "Cofense Triage v2",
            "playbookID": "Cofense Triage v2 Test"
        },
        {
            "integrations": "Akamai WAF",
            "playbookID": "Akamai_WAF-Test"
        },
        {
            "integrations": "Minerva Labs Anti-Evasion Platform",
            "playbookID": "Minerva Test playbook"
        },
        {
            "integrations": "abuse.ch SSL Blacklist Feed",
            "playbookID": "SSL Blacklist test",
            "fromversion": "5.5.0"
        },
        {
            "integrations": "CheckPhish",
            "playbookID": "CheckPhish-Test"
        },
        {
            "integrations": "Symantec Management Center",
            "playbookID": "SymantecMC_TestPlaybook"
        },
        {
            "integrations": "Tufin",
            "playbookID": "Tufin-Test"
        },
        {
            "integrations": "Looker",
            "playbookID": "Test-Looker"
        },
        {
            "integrations": "Vertica",
            "playbookID": "Vertica Test"
        },
        {
            "integrations": "Server Message Block (SMB)",
            "playbookID": "SMB test"
        },
        {
            "playbookID": "ConvertFile-Test",
            "fromversion": "4.5.0"
        },
        {
            "playbookID": "TestAwsEC2GetPublicSGRules-Test"
        },
        {
            "integrations": "RSA NetWitness Packets and Logs",
            "playbookID": "rsa_packets_and_logs_test"
        },
        {
            "playbookID": "CheckpointFW-test",
            "integrations": "Check Point"
        },
        {
            "playbookID": "RegPathReputationBasicLists_test"
        },
        {
            "playbookID": "EmailDomainSquattingReputation-Test"
        },
        {
            "playbookID": "RandomStringGenerateTest"
        },
        {
            "playbookID": "playbook-checkEmailAuthenticity-test"
        },
        {
            "playbookID": "HighlightWords_Test"
        },
        {
            "integrations": "Pentera",
            "playbookID": "Pcysys-Test"
        },
        {
            "integrations": "Pentera",
            "playbookID": "Pentera Run Scan and Create Incidents - Test"
        },
        {
            "playbookID": "StringContainsArray_test"
        },
        {
            "integrations": "Fidelis Elevate Network",
            "playbookID": "Fidelis-Test"
        },
        {
            "integrations": "AWS - ACM",
            "playbookID": "ACM-Test"
        },
        {
            "integrations": "Thinkst Canary",
            "playbookID": "CanaryTools Test"
        },
        {
            "integrations": "ThreatMiner",
            "playbookID": "ThreatMiner-Test"
        },
        {
            "playbookID": "StixCreator-Test"
        },
        {
            "playbookID": "CompareIncidentsLabels-test-playbook"
        },
        {
            "integrations": "Have I Been Pwned? V2",
            "playbookID": "Pwned v2 test"
        },
        {
            "integrations": "Alexa Rank Indicator",
            "playbookID": "Alexa Test Playbook"
        },
        {
            "playbookID": "UnEscapeURL-Test"
        },
        {
            "playbookID": "UnEscapeIPs-Test"
        },
        {
            "playbookID": "ExtractDomainFromUrlAndEmail-Test"
        },
        {
            "playbookID": "ConvertKeysToTableFieldFormat_Test"
        },
        {
            "integrations": "CVE Search v2",
            "playbookID": "CVE Search v2 - Test"
        },
        {
            "integrations": "CVE Search v2",
            "playbookID": "cveReputation Test"
        },
        {
            "integrations": "HashiCorp Vault",
            "playbookID": "hashicorp_test"
        },
        {
            "integrations": "AWS - Athena - Beta",
            "playbookID": "Beta-Athena-Test"
        },
        {
            "integrations": "BeyondTrust Password Safe",
            "playbookID": "BeyondTrust-Test"
        },
        {
            "integrations": "Dell Secureworks",
            "playbookID": "secureworks_test"
        },
        {
            "integrations": "ServiceNow",
            "playbookID": "servicenow_test_new"
        },
        {
            "integrations": "ExtraHop v2",
            "playbookID": "ExtraHop_v2-Test"
        },
        {
            "playbookID": "Test CommonServer"
        },
        {
            "playbookID": "Test-debug-mode",
            "fromversion": "5.0.0"
        },
        {
            "integrations": "CIRCL",
            "playbookID": "CirclIntegrationTest"
        },
        {
            "integrations": "MISP V2",
            "playbookID": "MISP V2 Test"
        },
        {
            "playbookID": "test-LinkIncidentsWithRetry"
        },
        {
            "playbookID": "CopyContextToFieldTest"
        },
        {
            "integrations": "OTRS",
            "playbookID": "OTRS Test",
            "fromversion": "4.1.0"
        },
        {
            "integrations": "Attivo Botsink",
            "playbookID": "AttivoBotsinkTest"
        },
        {
            "integrations": "FortiGate",
            "playbookID": "Fortigate Test"
        },
        {
            "playbookID": "FormattedDateToEpochTest"
        },
        {
            "integrations": "SNDBOX",
            "playbookID": "SNDBOX_Test",
            "timeout": 1000
        },
        {
            "integrations": "SNDBOX",
            "playbookID": "Detonate File - SNDBOX - Test",
            "timeout": 1000,
            "nightly": true
        },
        {
            "integrations": "VxStream",
            "playbookID": "Detonate File - HybridAnalysis - Test",
            "timeout": 2400
        },
        {
            "playbookID": "WordTokenizeTest"
        },
        {
            "integrations": "QRadar",
            "playbookID": "test playbook - QRadarCorreltaions",
            "timeout": 600,
            "fromversion": "5.0.0"
        },
        {
            "integrations": "Awake Security",
            "playbookID": "awake_security_test_pb"
        },
        {
            "integrations": "Tenable.sc",
            "playbookID": "tenable-sc-test",
            "timeout": 240,
            "nightly": true
        },
        {
            "integrations": "MimecastV2",
            "playbookID": "Mimecast test"
        },
        {
            "playbookID": "CreateEmailHtmlBody_test_pb",
            "fromversion": "4.1.0"
        },
        {
            "playbookID": "ReadPDFFileV2-Test",
            "timeout": 1000
        },
        {
            "playbookID": "JSONtoCSV-Test"
        },
        {
            "integrations": "Generic SQL",
            "playbookID": "generic-sql",
            "instance_names": "mysql instance",
            "fromversion": "5.0.0"
        },
        {
            "integrations": "Generic SQL",
            "playbookID": "generic-sql",
            "instance_names": "postgreSQL instance",
            "fromversion": "5.0.0"
        },
        {
            "integrations": "Generic SQL",
            "playbookID": "generic-sql",
            "instance_names": "Microsoft SQL instance",
            "fromversion": "5.0.0"
        },
        {
            "integrations": "Generic SQL",
            "playbookID": "generic-sql",
            "instance_names": "Oracle instance",
            "fromversion": "5.0.0"
        },
        {
            "integrations": "Generic SQL",
            "playbookID": "generic-sql-mssql-encrypted-connection",
            "instance_names": "Microsoft SQL instance using encrypted connection",
            "fromversion": "5.0.0"
        },
        {
            "integrations": "Panorama",
            "instance_names": "palo_alto_panorama",
            "playbookID": "palo_alto_panorama_test_pb",
            "timeout": 1000,
            "nightly": true
        },
        {
            "integrations": "Panorama",
            "instance_names": "palo_alto_panorama",
            "playbookID": "Panorama Query Logs - Test",
            "timeout": 1500,
            "nightly": true
        },
        {
            "integrations": "Panorama",
            "instance_names": "palo_alto_firewall_9.0",
            "playbookID": "palo_alto_firewall_test_pb",
            "timeout": 1000,
            "nightly": true
        },
        {
            "integrations": "Panorama",
            "instance_names": "palo_alto_panorama_9.0",
            "playbookID": "palo_alto_panorama_test_pb",
            "timeout": 1000,
            "nightly": true
        },
        {
            "integrations": "Tenable.io",
            "playbookID": "Tenable.io test"
        },
        {
            "playbookID": "URLDecode-Test"
        },
        {
            "playbookID": "GetTime-Test"
        },
        {
            "playbookID": "GetTime-ObjectVsStringTest"
        },
        {
            "integrations": "Tenable.io",
            "playbookID": "Tenable.io Scan Test",
            "nightly": true,
            "timeout": 900
        },
        {
            "integrations": "Tenable.sc",
            "playbookID": "tenable-sc-scan-test",
            "nightly": true,
            "timeout": 600
        },
        {
            "integrations": "google-vault",
            "playbookID": "Google-Vault-Generic-Test",
            "nightly": true,
            "timeout": 3600,
            "memory_threshold": 130
        },
        {
            "integrations": "google-vault",
            "playbookID": "Google_Vault-Search_And_Display_Results_test",
            "nightly": true,
            "memory_threshold": 130,
            "timeout": 3600
        },
        {
            "playbookID": "Luminate-TestPlaybook",
            "integrations": "Luminate"
        },
        {
            "integrations": "MxToolBox",
            "playbookID": "MxToolbox-test"
        },
        {
            "integrations": "Nessus",
            "playbookID": "Nessus - Test"
        },
        {
            "playbookID": "Palo Alto Networks - Malware Remediation Test",
            "integrations": "Palo Alto Minemeld",
            "fromversion": "4.5.0"
        },
        {
            "playbookID": "SumoLogic-Test",
            "integrations": "SumoLogic",
            "fromversion": "4.1.0"
        },
        {
            "playbookID": "ParseEmailFiles-test"
        },
        {
            "playbookID": "PAN-OS - Block IP and URL - External Dynamic List v2 Test",
            "integrations": [
                "Panorama",
                "palo_alto_networks_pan_os_edl_management"
            ],
            "instance_names": "palo_alto_firewall_9.0",
            "fromversion": "4.0.0"
        },
        {
            "playbookID": "Test_EDL",
            "integrations": "EDL",
            "fromversion": "5.5.0"
        },
        {
            "playbookID": "Test_export_indicators_service",
            "integrations": "ExportIndicators",
            "fromversion": "5.5.0"
        },
        {
            "playbookID": "PAN-OS - Block IP - Custom Block Rule Test",
            "integrations": "Panorama",
            "instance_names": "palo_alto_panorama",
            "fromversion": "4.0.0"
        },
        {
            "playbookID": "PAN-OS - Block IP - Static Address Group Test",
            "integrations": "Panorama",
            "instance_names": "palo_alto_panorama",
            "fromversion": "4.0.0"
        },
        {
            "playbookID": "PAN-OS - Block URL - Custom URL Category Test",
            "integrations": "Panorama",
            "instance_names": "palo_alto_panorama",
            "fromversion": "4.0.0"
        },
        {
            "playbookID": "Endpoint Malware Investigation - Generic - Test",
            "integrations": [
                "Traps",
                "Cylance Protect v2",
                "Demisto REST API"
            ],
            "fromversion": "5.0.0",
            "timeout": 1200
        },
        {
            "playbookID": "ParseExcel-test"
        },
        {
            "playbookID": "Detonate File - No Files test"
        },
        {
            "integrations": "SentinelOne V2",
            "playbookID": "SentinelOne V2 - test"
        },
        {
            "integrations": "InfoArmor VigilanteATI",
            "playbookID": "InfoArmorVigilanteATITest"
        },
        {
            "integrations": "IntSights",
            "instance_names": "intsights_standard_account",
            "playbookID": "IntSights Test",
            "nightly": true
        },
        {
            "integrations": "IntSights",
            "playbookID": "IntSights Mssp Test",
            "instance_names": "intsights_mssp_account",
            "nightly": true
        },
        {
            "integrations": "dnstwist",
            "playbookID": "dnstwistTest"
        },
        {
            "integrations": "BitDam",
            "playbookID": "Detonate File - BitDam Test"
        },
        {
            "integrations": "Threat Grid",
            "playbookID": "Test-Detonate URL - ThreatGrid",
            "timeout": 600
        },
        {
            "integrations": "Threat Grid",
            "playbookID": "ThreatGridTest",
            "timeout": 600
        },
        {
            "integrations": [
                "Palo Alto Minemeld",
                "Panorama"
            ],
            "instance_names": "palo_alto_firewall",
            "playbookID": "block_indicators_-_generic_-_test"
        },
        {
            "integrations": "Signal Sciences WAF",
            "playbookID": "SignalSciences-Test"
        },
        {
            "integrations": "RTIR",
            "playbookID": "RTIR Test"
        },
        {
            "integrations": "RedCanary",
            "playbookID": "RedCanaryTest",
            "nightly": true
        },
        {
            "integrations": "Devo",
            "playbookID": "Devo test",
            "timeout": 500
        },
        {
            "playbookID": "URL Enrichment - Generic v2 - Test",
            "integrations": [
                "Rasterize",
                "VirusTotal - Private API"
            ],
            "instance_names": "virus_total_private_api_general",
            "timeout": 500,
            "pid_threshold": 12
        },
        {
            "playbookID": "CutTransformerTest"
        },
        {
            "playbookID": "Default - Test",
            "integrations": [
                "ThreatQ v2",
                "Demisto REST API"
            ],
            "fromversion": "5.0.0"
        },
        {
            "integrations": "SCADAfence CNM",
            "playbookID": "SCADAfence_test"
        },
        {
            "integrations": "ProtectWise",
            "playbookID": "Protectwise-Test"
        },
        {
            "integrations": "WhatsMyBrowser",
            "playbookID": "WhatsMyBrowser-Test"
        },
        {
            "integrations": "BigFix",
            "playbookID": "BigFixTest"
        },
        {
            "integrations": "Lastline v2",
            "playbookID": "Lastline v2 - Test",
            "nightly": true
        },
        {
            "integrations": "McAfee DXL",
            "playbookID": "McAfee DXL - Test"
        },
        {
            "playbookID": "TextFromHTML_test_playbook"
        },
        {
            "playbookID": "PortListenCheck-test"
        },
        {
            "integrations": "ThreatExchange",
            "playbookID": "ThreatExchange-test"
        },
        {
            "integrations": "Joe Security",
            "playbookID": "JoeSecurityTestPlaybook",
            "timeout": 500,
            "nightly": true
        },
        {
            "integrations": "Joe Security",
            "playbookID": "JoeSecurityTestDetonation",
            "timeout": 2000,
            "nightly": true
        },
        {
            "integrations": "WildFire-v2",
            "playbookID": "Wildfire Test"
        },
        {
            "integrations": "WildFire-v2",
            "playbookID": "Detonate URL - WildFire-v2 - Test"
        },
        {
            "integrations": "GRR",
            "playbookID": "GRR Test",
            "nightly": true
        },
        {
            "integrations": "VirusTotal",
            "instance_names": "virus_total_general",
            "playbookID": "virusTotal-test-playbook",
            "timeout": 1400,
            "nightly": true
        },
        {
            "integrations": "VirusTotal",
            "instance_names": "virus_total_preferred_vendors",
            "playbookID": "virusTotaI-test-preferred-vendors",
            "timeout": 1400,
            "nightly": true
        },
        {
            "integrations": "Preempt",
            "playbookID": "Preempt Test"
        },
        {
            "integrations": "Gmail",
            "playbookID": "get_original_email_-_gmail_-_test"
        },
        {
            "integrations": [
                "Gmail Single User",
                "Gmail"
            ],
            "playbookID": "Gmail Single User - Test",
            "fromversion": "4.5.0"
        },
        {
            "integrations": "EWS v2",
            "playbookID": "get_original_email_-_ews-_test",
            "instance_names": "ewv2_regular"
        },
        {
            "integrations": [
                "EWS v2",
                "EWS Mail Sender"
            ],
            "playbookID": "EWS search-mailbox test",
            "instance_names": "ewv2_regular",
            "timeout": 300
        },
        {
            "integrations": "PagerDuty v2",
            "playbookID": "PagerDuty Test"
        },
        {
            "playbookID": "test_delete_context"
        },
        {
            "playbookID": "DeleteContext-auto-test"
        },
        {
            "playbookID": "GmailTest",
            "integrations": "Gmail"
        },
        {
            "playbookID": "Gmail Convert Html Test",
            "integrations": "Gmail"
        },
        {
            "playbookID": "reputations.json Test",
            "toversion": "5.0.0"
        },
        {
            "playbookID": "Indicators reputation-.json Test",
            "fromversion": "5.5.0"
        },
        {
            "playbookID": "Test IP Indicator Fields",
            "fromversion": "5.0.0"
        },
        {
            "playbookID": "Dedup - Generic v2 - Test",
            "fromversion": "5.0.0"
        },
        {
            "playbookID": "TestDedupIncidentsPlaybook"
        },
        {
            "playbookID": "TestDedupIncidentsByName"
        },
        {
            "integrations": "McAfee Advanced Threat Defense",
            "playbookID": "Test Playbook McAfee ATD",
            "timeout": 700
        },
        {
            "playbookID": "stripChars - Test"
        },
        {
            "integrations": "McAfee Advanced Threat Defense",
            "playbookID": "Test Playbook McAfee ATD Upload File"
        },
        {
            "playbookID": "exporttocsv_script_test"
        },
        {
            "playbookID": "Set - Test"
        },
        {
            "integrations": "Intezer v2",
            "playbookID": "Intezer Testing v2",
            "fromversion": "4.1.0",
            "timeout": 600
        },
        {
            "integrations": "FalconIntel",
            "playbookID": "CrowdStrike Falcon Intel v2"
        },
        {
            "integrations": [
                "Mail Sender (New)",
                "Gmail"
            ],
            "playbookID": "Mail Sender (New) Test",
            "instance_names": [
                "Mail_Sender_(New)_STARTTLS"
            ]
        },
        {
            "integrations": [
                "Mail Sender (New)",
                "Gmail"
            ],
            "playbookID": "Mail Sender (New) Test",
            "instance_names": [
                "Mail_Sender_(New)_SSL/TLS"
            ]
        },
        {
            "playbookID": "buildewsquery_test"
        },
        {
            "integrations": "Rapid7 Nexpose",
            "playbookID": "nexpose_test",
            "timeout": 240
        },
        {
            "playbookID": "GetIndicatorDBotScore Test"
        },
        {
            "integrations": "EWS Mail Sender",
            "playbookID": "EWS Mail Sender Test"
        },
        {
            "integrations": [
                "EWS Mail Sender",
                "Rasterize"
            ],
            "playbookID": "EWS Mail Sender Test 2"
        },
        {
            "playbookID": "decodemimeheader_-_test"
        },
        {
            "integrations": "CVE Search v2",
            "playbookID": "cve_enrichment_-_generic_-_test"
        },
        {
            "playbookID": "test_url_regex"
        },
        {
            "integrations": "Skyformation",
            "playbookID": "TestSkyformation"
        },
        {
            "integrations": "okta",
            "playbookID": "okta_test_playbook",
            "timeout": 240
        },
        {
            "integrations": "Okta v2",
            "playbookID": "OktaV2-Test",
            "nightly": true,
            "timeout": 300
        },
        {
            "playbookID": "Test filters & transformers scripts"
        },
        {
            "integrations": "Salesforce",
            "playbookID": "SalesforceTestPlaybook"
        },
        {
            "integrations": "McAfee ESM-v10",
            "instance_names": "v10.2.0",
            "playbookID": "McAfeeESMTest",
            "timeout": 500
        },
        {
            "integrations": "McAfee ESM-v10",
            "instance_names": "v10.3.0",
            "playbookID": "McAfeeESMTest",
            "timeout": 500
        },
        {
            "integrations": "McAfee ESM-v10",
            "instance_names": "v11.1.3",
            "playbookID": "McAfeeESMTest",
            "timeout": 500
        },
        {
            "integrations": "GoogleSafeBrowsing",
            "playbookID": "Google Safe Browsing Test",
            "timeout": 240,
            "fromversion": "5.0.0"
        },
        {
            "integrations": "EWS v2",
            "playbookID": "EWSv2_empty_attachment_test",
            "instance_names": "ewv2_regular"
        },
        {
            "integrations": "EWS v2",
            "playbookID": "EWS Public Folders Test",
            "instance_names": "ewv2_regular"
        },
        {
            "playbookID": "TestWordFileToIOC",
            "timeout": 300
        },
        {
            "integrations": "Symantec Endpoint Protection V2",
            "playbookID": "SymantecEndpointProtection_Test"
        },
        {
            "integrations": "carbonblackprotection",
            "playbookID": "search_endpoints_by_hash_-_carbon_black_protection_-_test",
            "timeout": 500
        },
        {
            "playbookID": "Process Email - Generic - Test - Incident Starter",
            "fromversion": "6.0.0",
            "integrations": "Rasterize",
            "timeout": 240
        },
        {
            "integrations": "FalconHost",
            "playbookID": "search_endpoints_by_hash_-_crowdstrike_-_test",
            "timeout": 500
        },
        {
            "integrations": "FalconHost",
            "playbookID": "CrowdStrike Endpoint Enrichment - Test"
        },
        {
            "integrations": "FalconHost",
            "playbookID": "FalconHost Test"
        },
        {
            "integrations": "CrowdstrikeFalcon",
            "playbookID": "Test - CrowdStrike Falcon",
            "fromversion": "4.1.0"
        },
        {
            "playbookID": "ExposeIncidentOwner-Test"
        },
        {
            "integrations": "google",
            "playbookID": "GsuiteTest"
        },
        {
            "integrations": "OpenPhish",
            "playbookID": "OpenPhish Test Playbook"
        },
        {
            "integrations": "RSA Archer",
            "playbookID": "Archer-Test-Playbook",
            "nightly": true
        },
        {
            "integrations": "jira-v2",
            "playbookID": "Jira-v2-Test",
            "timeout": 500
        },
        {
            "integrations": "ipinfo",
            "playbookID": "IPInfoTest"
        },
        {
            "playbookID": "VerifyHumanReadableFormat"
        },
        {
            "playbookID": "strings-test"
        },
        {
            "playbookID": "TestCommonPython",
            "timeout": 500
        },
        {
            "playbookID": "TestFileCreateAndUpload"
        },
        {
            "playbookID": "TestIsValueInArray"
        },
        {
            "playbookID": "TestStringReplace"
        },
        {
            "playbookID": "TestHttpPlaybook"
        },
        {
            "integrations": "SplunkPy",
            "playbookID": "SplunkPy-Test-V2",
            "memory_threshold": 500,
            "instance_names": "use_default_handler"
        },
        {
            "integrations": "SplunkPy",
            "playbookID": "Splunk-Test",
            "memory_threshold": 200,
            "instance_names": "use_default_handler"
        },
        {
            "integrations": "SplunkPy",
            "playbookID": "SplunkPySearch_Test",
            "memory_threshold": 200,
            "instance_names": "use_default_handler"
        },
        {
            "integrations": "SplunkPy",
            "playbookID": "SplunkPy-Test-V2",
            "memory_threshold": 500,
            "instance_names": "use_python_requests_handler"
        },
        {
            "integrations": "SplunkPy",
            "playbookID": "Splunk-Test",
            "memory_threshold": 500,
            "instance_names": "use_python_requests_handler"
        },
        {
            "integrations": "SplunkPy",
            "playbookID": "SplunkPySearch_Test",
            "memory_threshold": 200,
            "instance_names": "use_python_requests_handler"
        },
        {
            "integrations": "McAfee NSM",
            "playbookID": "McAfeeNSMTest",
            "timeout": 400,
            "nightly": true
        },
        {
            "integrations": "PhishTank",
            "playbookID": "PhishTank Testing"
        },
        {
            "integrations": "McAfee Web Gateway",
            "playbookID": "McAfeeWebGatewayTest",
            "timeout": 500
        },
        {
            "integrations": "TCPIPUtils",
            "playbookID": "TCPUtils-Test"
        },
        {
            "playbookID": "listExecutedCommands-Test"
        },
        {
            "integrations": "AWS - Lambda",
            "playbookID": "AWS-Lambda-Test (Read-Only)"
        },
        {
            "integrations": "Service Manager",
            "playbookID": "TestHPServiceManager",
            "timeout": 400
        },
        {
            "playbookID": "LanguageDetect-Test",
            "timeout": 300
        },
        {
            "integrations": "Forcepoint",
            "playbookID": "forcepoint test",
            "timeout": 500,
            "nightly": true
        },
        {
            "playbookID": "GeneratePassword-Test"
        },
        {
            "playbookID": "ZipFile-Test"
        },
        {
            "playbookID": "UnzipFile-Test"
        },
        {
            "playbookID": "Test-IsMaliciousIndicatorFound",
            "fromversion": "5.0.0"
        },
        {
            "playbookID": "TestExtractHTMLTables"
        },
        {
            "integrations": "carbonblackliveresponse",
            "playbookID": "Carbon Black Live Response Test",
            "nightly": true
        },
        {
            "integrations": "urlscan.io",
            "playbookID": "urlscan_malicious_Test",
            "timeout": 500
        },
        {
            "integrations": "EWS v2",
            "playbookID": "pyEWS_Test",
            "instance_names": "ewv2_regular"
        },
        {
            "integrations": "EWS v2",
            "playbookID": "pyEWS_Test",
            "instance_names": "ewsv2_separate_process"
        },
        {
            "integrations": "remedy_sr_beta",
            "playbookID": "remedy_sr_test_pb"
        },
        {
            "integrations": "Netskope",
            "playbookID": "Netskope Test"
        },
        {
            "integrations": "Cylance Protect v2",
            "playbookID": "Cylance Protect v2 Test"
        },
        {
            "integrations": "ReversingLabs Titanium Cloud",
            "playbookID": "ReversingLabsTCTest"
        },
        {
            "integrations": "ReversingLabs A1000",
            "playbookID": "ReversingLabsA1000Test"
        },
        {
            "integrations": "Demisto Lock",
            "playbookID": "DemistoLockTest"
        },
        {
            "playbookID": "test-domain-indicator",
            "timeout": 400
        },
        {
            "playbookID": "Cybereason Test",
            "integrations": "Cybereason",
            "timeout": 1200,
            "fromversion": "4.1.0"
        },
        {
            "integrations": "VirusTotal - Private API",
            "instance_names": "virus_total_private_api_general",
            "playbookID": "File Enrichment - Virus Total Private API Test",
            "nightly": true
        },
        {
            "integrations": "VirusTotal - Private API",
            "instance_names": "virus_total_private_api_general",
            "playbookID": "virusTotalPrivateAPI-test-playbook",
            "timeout": 1400,
            "nightly": true,
            "pid_threshold": 12
        },
        {
            "integrations": [
                "VirusTotal - Private API",
                "VirusTotal"
            ],
            "playbookID": "vt-detonate test",
            "instance_names": [
                "virus_total_private_api_general",
                "virus_total_general"
            ],
            "timeout": 1400,
            "fromversion": "5.5.0",
            "nightly": true
        },
        {
            "integrations": "Cisco ASA",
            "playbookID": "Cisco ASA - Test Playbook"
        },
        {
            "integrations": "VirusTotal - Private API",
            "instance_names": "virus_total_private_api_preferred_vendors",
            "playbookID": "virusTotalPrivateAPI-test-preferred-vendors",
            "timeout": 1400,
            "nightly": true
        },
        {
            "integrations": "Cisco Meraki",
            "playbookID": "Cisco-Meraki-Test"
        },
        {
            "integrations": "Microsoft Defender Advanced Threat Protection",
            "playbookID": "Microsoft Defender Advanced Threat Protection - Test",
            "instance_names": "microsoft_defender_atp_prod"
        },
        {
            "integrations": "Microsoft Defender Advanced Threat Protection",
            "playbookID": "Microsoft Defender Advanced Threat Protection - Test",
            "instance_names": "microsoft_defender_atp_dev"
        },
        {
            "integrations": "Tanium",
            "playbookID": "Tanium Test Playbook",
            "nightly": true,
            "timeout": 1200,
            "pid_threshold": 10
        },
        {
            "integrations": "Recorded Future",
            "playbookID": "Recorded Future Test",
            "nightly": true
        },
        {
            "integrations": "Microsoft Graph",
            "playbookID": "Microsoft Graph Test",
            "instance_names": "ms_graph_security_dev"
        },
        {
            "integrations": "Microsoft Graph",
            "playbookID": "Microsoft Graph Test",
            "instance_names": "ms_graph_security_prod"
        },
        {
            "integrations": "Microsoft Graph User",
            "playbookID": "Microsoft Graph - Test",
            "instance_names": "ms_graph_user_dev"
        },
        {
            "integrations": "Microsoft Graph User",
            "playbookID": "Microsoft Graph - Test",
            "instance_names": "ms_graph_user_prod"
        },
        {
            "integrations": "Microsoft Graph Groups",
            "playbookID": "Microsoft Graph Groups - Test",
            "instance_names": "ms_graph_groups_dev"
        },
        {
            "integrations": "Microsoft Graph Groups",
            "playbookID": "Microsoft Graph Groups - Test",
            "instance_names": "ms_graph_groups_prod"
        },
        {
            "integrations": "Microsoft_Graph_Files",
            "playbookID": "test_MsGraphFiles",
            "instance_names": "ms_graph_files_dev",
            "fromversion": "5.0.0"
        },
        {
            "integrations": "Microsoft_Graph_Files",
            "playbookID": "test_MsGraphFiles",
            "instance_names": "ms_graph_files_prod",
            "fromversion": "5.0.0"
        },
        {
            "integrations": "Microsoft Graph Calendar",
            "playbookID": "Microsoft Graph Calendar - Test",
            "instance_names": "ms_graph_calendar_dev"
        },
        {
            "integrations": "Microsoft Graph Calendar",
            "playbookID": "Microsoft Graph Calendar - Test",
            "instance_names": "ms_graph_calendar_prod"
        },
        {
            "integrations": "Microsoft Graph Device Management",
            "playbookID": "MSGraph_DeviceManagement_Test",
            "instance_names": "ms_graph_device_management_oproxy_dev",
            "fromversion": "5.0.0"
        },
        {
            "integrations": "Microsoft Graph Device Management",
            "playbookID": "MSGraph_DeviceManagement_Test",
            "instance_names": "ms_graph_device_management_oproxy_prod",
            "fromversion": "5.0.0"
        },
        {
            "integrations": "Microsoft Graph Device Management",
            "playbookID": "MSGraph_DeviceManagement_Test",
            "instance_names": "ms_graph_device_management_self_deployed_prod",
            "fromversion": "5.0.0"
        },
        {
            "integrations": "RedLock",
            "playbookID": "RedLockTest",
            "nightly": true
        },
        {
            "integrations": "Symantec Messaging Gateway",
            "playbookID": "Symantec Messaging Gateway Test"
        },
        {
            "integrations": "ThreatConnect v2",
            "playbookID": "ThreatConnect v2 - Test",
            "fromversion": "5.0.0"
        },
        {
            "integrations": "VxStream",
            "playbookID": "VxStream Test",
            "nightly": true
        },
        {
            "integrations": "Cylance Protect",
            "playbookID": "get_file_sample_by_hash_-_cylance_protect_-_test",
            "timeout": 240
        },
        {
            "integrations": "Cylance Protect",
            "playbookID": "endpoint_enrichment_-_generic_test"
        },
        {
            "integrations": "QRadar",
            "playbookID": "test_Qradar",
            "fromversion": "5.5.0"
        },
        {
            "integrations": "VMware",
            "playbookID": "VMWare Test"
        },
        {
            "integrations": "Anomali ThreatStream",
            "playbookID": "Anomali_ThreatStream_Test"
        },
        {
            "integrations": "Farsight DNSDB",
            "playbookID": "DNSDBTest"
        },
        {
            "integrations": "carbonblack-v2",
            "playbookID": "Carbon Black Response Test",
            "fromversion": "5.0.0"
        },
        {
            "integrations": "Cisco Umbrella Investigate",
            "playbookID": "Cisco Umbrella Test"
        },
        {
            "integrations": "icebrg",
            "playbookID": "Icebrg Test",
            "timeout": 500
        },
        {
            "integrations": "Symantec MSS",
            "playbookID": "SymantecMSSTest"
        },
        {
            "integrations": "Remedy AR",
            "playbookID": "Remedy AR Test"
        },
        {
            "integrations": "AWS - IAM",
            "playbookID": "d5cb69b1-c81c-4f27-8a40-3106c0cb2620"
        },
        {
            "integrations": "McAfee Active Response",
            "playbookID": "McAfee-MAR_Test",
            "timeout": 700
        },
        {
            "integrations": "McAfee Threat Intelligence Exchange",
            "playbookID": "McAfee-TIE Test",
            "timeout": 700
        },
        {
            "integrations": "ArcSight Logger",
            "playbookID": "ArcSight Logger test"
        },
        {
            "integrations": "ArcSight ESM v2",
            "playbookID": "ArcSight ESM v2 Test"
        },
        {
            "integrations": "ArcSight ESM v2",
            "playbookID": "test Arcsight - Get events related to the Case"
        },
        {
            "integrations": "XFE",
            "playbookID": "XFE Test",
            "timeout": 140,
            "nightly": true
        },
        {
            "integrations": "XFE_v2",
            "playbookID": "Test_XFE_v2",
            "timeout": 500,
            "nightly": true
        },
        {
            "integrations": "McAfee Threat Intelligence Exchange",
            "playbookID": "search_endpoints_by_hash_-_tie_-_test",
            "timeout": 500
        },
        {
            "integrations": "iDefense",
            "playbookID": "iDefenseTest",
            "timeout": 300
        },
        {
            "integrations": "AbuseIPDB",
            "playbookID": "AbuseIPDB Test",
            "nightly": true
        },
        {
            "integrations": "AbuseIPDB",
            "playbookID": "AbuseIPDB PopulateIndicators Test",
            "nightly": true
        },
        {
            "integrations": "LogRhythm",
            "playbookID": "LogRhythm-Test-Playbook",
            "timeout": 200
        },
        {
            "integrations": "FireEye HX",
            "playbookID": "FireEye HX Test"
        },
        {
            "integrations": "Phish.AI",
            "playbookID": "PhishAi-Test"
        },
        {
            "integrations": "Phish.AI",
            "playbookID": "Test-Detonate URL - Phish.AI"
        },
        {
            "integrations": "Centreon",
            "playbookID": "Centreon-Test-Playbook"
        },
        {
            "playbookID": "ReadFile test"
        },
        {
            "integrations": "AlphaSOC Wisdom",
            "playbookID": "AlphaSOC-Wisdom-Test"
        },
        {
            "integrations": "carbonblack-v2",
            "playbookID": "CBFindIP - Test"
        },
        {
            "integrations": "Jask",
            "playbookID": "Jask_Test",
            "fromversion": "4.1.0"
        },
        {
            "integrations": "Infocyte",
            "playbookID": "Infocyte-Test",
            "timeout": 1200,
            "fromversion": "5.5.0"
        },
        {
            "integrations": "Qualys",
            "playbookID": "Qualys-Test"
        },
        {
            "integrations": "Whois",
            "playbookID": "whois_test",
            "fromversion": "4.1.0"
        },
        {
            "integrations": "RSA NetWitness Endpoint",
            "playbookID": "NetWitness Endpoint Test"
        },
        {
            "integrations": "Check Point Sandblast",
            "playbookID": "Sandblast_malicious_test"
        },
        {
            "playbookID": "TestMatchRegex"
        },
        {
            "integrations": "ActiveMQ",
            "playbookID": "ActiveMQ Test"
        },
        {
            "playbookID": "RegexGroups Test"
        },
        {
            "integrations": "Cisco ISE",
            "playbookID": "cisco-ise-test-playbook"
        },
        {
            "integrations": "RSA NetWitness v11.1",
            "playbookID": "RSA NetWitness Test"
        },
        {
            "playbookID": "ExifReadTest"
        },
        {
            "integrations": "Cuckoo Sandbox",
            "playbookID": "CuckooTest",
            "timeout": 700
        },
        {
            "integrations": "VxStream",
            "playbookID": "Test-Detonate URL - Crowdstrike",
            "timeout": 1200
        },
        {
            "playbookID": "Detonate File - Generic Test",
            "timeout": 500
        },
        {
            "integrations": [
                "Lastline v2",
                "WildFire-v2",
                "SNDBOX",
                "VxStream",
                "McAfee Advanced Threat Defense"
            ],
            "playbookID": "Detonate File - Generic Test",
            "timeout": 2400,
            "nightly": true
        },
        {
            "playbookID": "detonate_file_-_generic_test",
            "toversion": "3.6.0"
        },
        {
            "playbookID": "STIXParserTest"
        },
        {
            "playbookID": "VerifyJSON - Test",
            "fromversion": "5.5.0"
        },
        {
            "playbookID": "PowerShellCommon-Test",
            "fromversion": "5.5.0"
        },
        {
            "playbookID": "Detonate URL - Generic Test",
            "timeout": 2000,
            "nightly": true,
            "integrations": [
                "McAfee Advanced Threat Defense",
                "VxStream",
                "Lastline v2"
            ]
        },
        {
            "integrations": [
                "FalconHost",
                "McAfee Threat Intelligence Exchange",
                "carbonblackprotection",
                "carbonblack"
            ],
            "playbookID": "search_endpoints_by_hash_-_generic_-_test",
            "timeout": 500,
            "toversion": "4.4.9"
        },
        {
            "integrations": "Zscaler",
            "playbookID": "Zscaler Test",
            "nightly": true,
            "timeout": 500
        },
        {
            "playbookID": "DemistoUploadFileToIncident Test",
            "integrations": "Demisto REST API"
        },
        {
            "playbookID": "DemistoUploadFile Test",
            "integrations": "Demisto REST API"
        },
        {
            "playbookID": "MaxMind Test",
            "integrations": "MaxMind GeoIP2"
        },
        {
            "playbookID": "Test Sagemaker",
            "integrations": "AWS Sagemaker"
        },
        {
            "playbookID": "C2sec-Test",
            "integrations": "C2sec irisk",
            "fromversion": "5.0.0"
        },
        {
            "playbookID": "Phishing v2 - Test - Incident Starter",
            "fromversion": "6.0.0",
            "timeout": 1200,
            "nightly": true,
            "integrations": [
                "EWS Mail Sender",
                "Have I Been Pwned? V2",
                "Demisto REST API",
                "Rasterize"
            ]
        },
        {
            "playbookID": "Phishing - Core - Test - Incident Starter",
            "fromversion": "6.0.0",
            "timeout": 1700,
            "nightly": true,
            "integrations": [
                "EWS Mail Sender",
                "Have I Been Pwned? V2",
                "Demisto REST API",
                "Rasterize"
            ]
        },
        {
            "integrations": "duo",
            "playbookID": "DUO Test Playbook"
        },
        {
            "playbookID": "SLA Scripts - Test",
            "fromversion": "4.1.0"
        },
        {
            "playbookID": "PcapHTTPExtractor-Test"
        },
        {
            "playbookID": "Ping Test Playbook"
        },
        {
            "playbookID": "Active Directory Test",
            "integrations": "Active Directory Query v2",
            "instance_names": "active_directory_ninja"
        },
        {
            "playbookID": "AD v2 - debug-mode - Test",
            "integrations": "Active Directory Query v2",
            "instance_names": "active_directory_ninja",
            "fromversion": "5.0.0"
        },
        {
            "playbookID": "Docker Hardening Test",
            "fromversion": "5.0.0"
        },
        {
            "integrations": "Active Directory Query v2",
            "instance_names": "active_directory_ninja",
            "playbookID": "Active Directory Query V2 configuration with port"
        },
        {
            "integrations": "mysql",
            "playbookID": "MySQL Test"
        },
        {
            "playbookID": "Email Address Enrichment - Generic v2.1 - Test",
            "integrations": "Active Directory Query v2",
            "instance_names": "active_directory_ninja"
        },
        {
            "integrations": "Cofense Intelligence",
            "playbookID": "Test - Cofense Intelligence",
            "timeout": 500
        },
        {
            "playbookID": "GDPRContactAuthorities Test"
        },
        {
            "integrations": "Google Resource Manager",
            "playbookID": "GoogleResourceManager-Test",
            "timeout": 500,
            "nightly": true
        },
        {
            "integrations": "SlashNext Phishing Incident Response",
            "playbookID": "SlashNextPhishingIncidentResponse-Test",
            "timeout": 500,
            "nightly": true
        },
        {
            "integrations": "Google Cloud Storage",
            "playbookID": "GCS - Test",
            "timeout": 500,
            "nightly": true,
            "memory_threshold": 80
        },
        {
            "integrations": "GooglePubSub",
            "playbookID": "GooglePubSub_Test",
            "nightly": true,
            "fromversion": "5.0.0"
        },
        {
            "playbookID": "Calculate Severity - Generic v2 - Test",
            "integrations": [
                "Palo Alto Minemeld",
                "Active Directory Query v2"
            ],
            "instance_names": "active_directory_ninja",
            "fromversion": "4.5.0"
        },
        {
            "integrations": "Freshdesk",
            "playbookID": "Freshdesk-Test",
            "timeout": 500,
            "nightly": true
        },
        {
            "playbookID": "Autoextract - Test",
            "fromversion": "4.1.0"
        },
        {
            "playbookID": "FilterByList - Test",
            "fromversion": "4.5.0"
        },
        {
            "playbookID": "Impossible Traveler - Test",
            "integrations": [
                "Ipstack",
                "ipinfo",
                "Rasterize",
                "Active Directory Query v2",
                "Demisto REST API"
            ],
            "instance_names": "active_directory_ninja",
            "fromversion": "5.0.0",
            "timeout": 700
        },
        {
            "playbookID": "Active Directory - Get User Manager Details - Test",
            "integrations": "Active Directory Query v2",
            "instance_names": "active_directory_80k",
            "fromversion": "4.5.0"
        },
        {
            "integrations": "Kafka V2",
            "playbookID": "Kafka Test"
        },
        {
            "playbookID": "File Enrichment - Generic v2 - Test",
            "instance_names": "virus_total_private_api_general",
            "integrations": [
                "VirusTotal - Private API",
                "Cylance Protect v2"
            ]
        },
        {
            "integrations": [
                "epo",
                "McAfee Active Response"
            ],
            "playbookID": "Endpoint data collection test",
            "timeout": 500
        },
        {
            "integrations": [
                "epo",
                "McAfee Active Response"
            ],
            "playbookID": "MAR - Endpoint data collection test",
            "timeout": 500
        },
        {
            "integrations": "DUO Admin",
            "playbookID": "DuoAdmin API test playbook"
        },
        {
            "integrations": [
                "TAXII Server",
                "TAXIIFeed"
            ],
            "playbookID": "TAXII_Feed_Test",
            "fromversion": "5.5.0",
            "timeout": 300
        },
        {
            "integrations": "TAXII 2 Feed",
            "playbookID": "TAXII 2 Feed Test",
            "fromversion": "5.5.0"
        },
        {
            "integrations": "Traps",
            "playbookID": "Traps test",
            "timeout": 600
        },
        {
            "playbookID": "TestShowScheduledEntries"
        },
        {
            "playbookID": "Calculate Severity - Standard - Test",
            "integrations": "Palo Alto Minemeld",
            "fromversion": "4.5.0"
        },
        {
            "integrations": "Symantec Advanced Threat Protection",
            "playbookID": "Symantec ATP Test"
        },
        {
            "playbookID": "HTTPListRedirects - Test SSL"
        },
        {
            "playbookID": "HTTPListRedirects Basic Test"
        },
        {
            "playbookID": "CheckDockerImageAvailableTest"
        },
        {
            "playbookID": "ExtractDomainFromEmailTest"
        },
        {
            "playbookID": "Account Enrichment - Generic v2 - Test",
            "integrations": "activedir"
        },
        {
            "playbookID": "Extract Indicators From File - Generic v2 - Test",
            "integrations": "Image OCR",
            "timeout": 300,
            "fromversion": "4.1.0",
            "toversion": "4.4.9"
        },
        {
            "playbookID": "Extract Indicators From File - Generic v2 - Test",
            "integrations": "Image OCR",
            "timeout": 350,
            "fromversion": "4.5.0"
        },
        {
            "playbookID": "Endpoint Enrichment - Generic v2.1 - Test",
            "integrations": [
                "FalconHost",
                "Cylance Protect v2",
                "carbonblack-v2",
                "epo",
                "Active Directory Query v2"
            ],
            "instance_names": "active_directory_ninja"
        },
        {
            "playbookID": "EmailReputationTest",
            "integrations": "Have I Been Pwned? V2"
        },
        {
            "integrations": "Symantec Deepsight Intelligence",
            "playbookID": "Symantec Deepsight Test"
        },
        {
            "playbookID": "ExtractDomainFromEmailTest"
        },
        {
            "playbookID": "Wait Until Datetime - Test",
            "fromversion": "4.5.0"
        },
        {
            "playbookID": "PAN OS EDL Management - Test",
            "integrations": "palo_alto_networks_pan_os_edl_management"
        },
        {
            "playbookID": "PAN-OS DAG Configuration Test",
            "integrations": "Panorama",
            "instance_names": "palo_alto_panorama_9.0",
            "timeout": 300
        },
        {
            "playbookID": "PAN-OS Create Or Edit Rule Test",
            "integrations": "Panorama",
            "instance_names": "palo_alto_panorama_9.0",
            "timeout": 1000
        },
        {
            "playbookID": "PAN-OS EDL Setup v3 Test",
            "integrations": [
                "Panorama",
                "palo_alto_networks_pan_os_edl_management"
            ],
            "instance_names": "palo_alto_firewall_9.0",
            "timeout": 300
        },
        {
            "integrations": "Snowflake",
            "playbookID": "Snowflake-Test"
        },
        {
            "playbookID": "Account Enrichment - Generic v2.1 - Test",
            "integrations": "Active Directory Query v2",
            "instance_names": "active_directory_ninja"
        },
        {
            "integrations": "Cisco Umbrella Investigate",
            "playbookID": "Domain Enrichment - Generic v2 - Test"
        },
        {
            "integrations": "Google BigQuery",
            "playbookID": "Google BigQuery Test"
        },
        {
            "integrations": "Zoom",
            "playbookID": "Zoom_Test"
        },
        {
            "playbookID": "IP Enrichment - Generic v2 - Test",
            "integrations": "Threat Crowd",
            "fromversion": "4.1.0"
        },
        {
            "integrations": "Cherwell",
            "playbookID": "Cherwell Example Scripts - test"
        },
        {
            "integrations": "Cherwell",
            "playbookID": "Cherwell - test"
        },
        {
            "integrations": "CarbonBlackProtectionV2",
            "playbookID": "Carbon Black Enterprise Protection V2 Test"
        },
        {
            "integrations": "Active Directory Query v2",
            "instance_names": "active_directory_ninja",
            "playbookID": "Test ADGetUser Fails with no instances 'Active Directory Query' (old version)"
        },
        {
            "integrations": "ANYRUN",
            "playbookID": "ANYRUN-Test"
        },
        {
            "integrations": "ANYRUN",
            "playbookID": "Detonate File - ANYRUN - Test"
        },
        {
            "integrations": "ANYRUN",
            "playbookID": "Detonate URL - ANYRUN - Test"
        },
        {
            "integrations": "Netcraft",
            "playbookID": "Netcraft test"
        },
        {
            "integrations": "EclecticIQ Platform",
            "playbookID": "EclecticIQ Test"
        },
        {
            "playbookID": "FormattingPerformance - Test",
            "fromversion": "5.0.0"
        },
        {
            "integrations": "AWS - EC2",
            "playbookID": "2142f8de-29d5-4288-8426-0db39abe988b",
            "memory_threshold": 75
        },
        {
            "integrations": "AWS - EC2",
            "playbookID": "d66e5f86-e045-403f-819e-5058aa603c32"
        },
        {
            "integrations": "ANYRUN",
            "playbookID": "Detonate File From URL - ANYRUN - Test"
        },
        {
            "integrations": "AWS - CloudTrail",
            "playbookID": "3da2e31b-f114-4d7f-8702-117f3b498de9"
        },
        {
            "integrations": "carbonblackprotection",
            "playbookID": "67b0f25f-b061-4468-8613-43ab13147173"
        },
        {
            "integrations": "DomainTools",
            "playbookID": "DomainTools-Test"
        },
        {
            "integrations": "Exabeam",
            "playbookID": "Exabeam - Test"
        },
        {
            "integrations": "DomainTools Iris",
            "playbookID": "DomainTools Iris - Test",
            "fromversion": "4.1.0"
        },
        {
            "integrations": "Cisco Spark",
            "playbookID": "Cisco Spark Test New"
        },
        {
            "integrations": "Remedy On-Demand",
            "playbookID": "Remedy-On-Demand-Test"
        },
        {
            "playbookID": "ssdeepreputationtest"
        },
        {
            "playbookID": "TestIsEmailAddressInternal"
        },
        {
            "integrations": "Google Cloud Compute",
            "playbookID": "GoogleCloudCompute-Test"
        },
        {
            "integrations": "AWS - S3",
            "playbookID": "97393cfc-2fc4-4dfe-8b6e-af64067fc436"
        },
        {
            "integrations": "Image OCR",
            "playbookID": "TestImageOCR"
        },
        {
            "integrations": "fireeye",
            "playbookID": "Detonate File - FireEye AX - Test"
        },
        {
            "integrations": [
                "Rasterize",
                "Image OCR"
            ],
            "playbookID": "Rasterize Test",
            "fromversion": "5.0.0"
        },
        {
            "integrations": [
                "Rasterize",
                "Image OCR"
            ],
            "playbookID": "Rasterize 4.5 Test",
            "toversion": "4.5.9"
        },
        {
            "integrations": "Rasterize",
            "playbookID": "RasterizeImageTest",
            "fromversion": "5.0.0"
        },
        {
            "integrations": "Ipstack",
            "playbookID": "Ipstack_Test"
        },
        {
            "integrations": "Perch",
            "playbookID": "Perch-Test"
        },
        {
            "integrations": "Forescout",
            "playbookID": "Forescout-Test"
        },
        {
            "integrations": "GitHub",
            "playbookID": "Git_Integration-Test"
        },
        {
            "integrations": "LogRhythmRest",
            "playbookID": "LogRhythm REST test"
        },
        {
            "integrations": "AlienVault USM Anywhere",
            "playbookID": "AlienVaultUSMAnywhereTest"
        },
        {
            "playbookID": "PhishLabsTestPopulateIndicators"
        },
        {
            "playbookID": "Test_HTMLtoMD"
        },
        {
            "integrations": "PhishLabs IOC",
            "playbookID": "PhishLabsIOC TestPlaybook",
            "fromversion": "4.1.0"
        },
        {
            "integrations": "vmray",
            "playbookID": "VMRay-Test"
        },
        {
            "integrations": "PerceptionPoint",
            "playbookID": "PerceptionPoint Test",
            "fromversion": "4.1.0"
        },
        {
            "integrations": "AutoFocus V2",
            "playbookID": "AutoFocus V2 test",
            "fromversion": "5.0.0",
            "timeout": 1000
        },
        {
            "playbookID": "Process Email - Generic for Rasterize"
        },
        {
            "playbookID": "Send Investigation Summary Reports - Test",
            "integrations": "EWS Mail Sender",
            "fromversion": "4.5.0"
        },
        {
            "integrations": "Anomali ThreatStream v2",
            "playbookID": "ThreatStream-Test"
        },
        {
            "integrations": "Flashpoint",
            "playbookID": "Flashpoint_event-Test"
        },
        {
            "integrations": "Flashpoint",
            "playbookID": "Flashpoint_forum-Test"
        },
        {
            "integrations": "Flashpoint",
            "playbookID": "Flashpoint_report-Test"
        },
        {
            "integrations": "Flashpoint",
            "playbookID": "Flashpoint_reputation-Test"
        },
        {
            "integrations": "BluecatAddressManager",
            "playbookID": "Bluecat Address Manager test"
        },
        {
            "integrations": "MailListener - POP3 Beta",
            "playbookID": "MailListener-POP3 - Test"
        },
        {
            "playbookID": "sumList - Test"
        },
        {
            "integrations": "VulnDB",
            "playbookID": "Test-VulnDB"
        },
        {
            "integrations": "Shodan_v2",
            "playbookID": "Test-Shodan_v2",
            "timeout": 1000
        },
        {
            "integrations": "Threat Crowd",
            "playbookID": "ThreatCrowd - Test"
        },
        {
            "integrations": "GoogleDocs",
            "playbookID": "GoogleDocs-test"
        },
        {
            "playbookID": "Request Debugging - Test",
            "fromversion": "5.0.0"
        },
        {
            "playbookID": "Test Convert file hash to corresponding hashes",
            "fromversion": "4.5.0",
            "integrations": "VirusTotal",
            "instance_names": "virus_total_general"
        },
        {
            "playbookID": "PANW - Hunting and threat detection by indicator type Test",
            "fromversion": "5.0.0",
            "timeout": 1200,
            "integrations": [
                "Panorama",
                "Palo Alto Networks Cortex",
                "AutoFocus V2",
                "VirusTotal"
            ],
            "instance_names": [
                "palo_alto_panorama",
                "virus_total_general"
            ]
        },
        {
            "playbookID": "PAN-OS Query Logs For Indicators Test",
            "fromversion": "4.5.0",
            "timeout": 1500,
            "integrations": "Panorama",
            "instance_names": "palo_alto_panorama"
        },
        {
            "integrations": "Hybrid Analysis",
            "playbookID": "HybridAnalysis-Test",
            "timeout": 500,
            "fromversion": "4.1.0"
        },
        {
            "integrations": "Elasticsearch v2",
            "instance_names": "es_v7",
            "playbookID": "Elasticsearch_v2_test"
        },
        {
            "integrations": "ElasticsearchFeed",
            "instance_names": "es_demisto_feed",
            "playbookID": "Elasticsearch_Fetch_Demisto_Indicators_Test",
            "fromversion": "5.5.0"
        },
        {
            "integrations": "ElasticsearchFeed",
            "instance_names": "es_generic_feed",
            "playbookID": "Elasticsearch_Fetch_Custom_Indicators_Test",
            "fromversion": "5.5.0"
        },
        {
            "integrations": "Elasticsearch v2",
            "instance_names": "es_v6",
            "playbookID": "Elasticsearch_v2_test-v6"
        },
        {
            "integrations": "IronDefense",
            "playbookID": "IronDefenseTest"
        },
        {
            "integrations": "PolySwarm",
            "playbookID": "PolySwarm-Test"
        },
        {
            "integrations": "Kennav2",
            "playbookID": "Kenna Test"
        },
        {
            "integrations": "SecurityAdvisor",
            "playbookID": "SecurityAdvisor-Test",
            "fromversion": "4.5.0"
        },
        {
            "integrations": "Google Key Management Service",
            "playbookID": "Google-KMS-test",
            "pid_threshold": 6,
            "memory_threshold": 60
        },
        {
            "integrations": "SecBI",
            "playbookID": "SecBI - Test"
        },
        {
            "playbookID": "ExtractFQDNFromUrlAndEmail-Test"
        },
        {
            "integrations": "EWS v2",
            "playbookID": "Get EWS Folder Test",
            "fromversion": "4.5.0",
            "instance_names": "ewv2_regular",
            "timeout": 1200
        },
        {
            "integrations": "EWSO365",
            "playbookID": "EWS_O365_test",
            "fromversion": "5.0.0"
        },
        {
            "integrations": "QRadar",
            "playbookID": "QRadar Indicator Hunting Test",
            "timeout": 600,
            "fromversion": "5.0.0"
        },
        {
            "playbookID": "SetAndHandleEmpty test",
            "fromversion": "4.5.0"
        },
        {
            "integrations": "Tanium v2",
            "playbookID": "Tanium v2 - Test"
        },
        {
            "integrations": "Office 365 Feed",
            "playbookID": "Office365_Feed_Test",
            "fromversion": "5.5.0"
        },
        {
            "integrations": "GoogleCloudTranslate",
            "playbookID": "GoogleCloudTranslate-Test",
            "pid_threshold": 8
        },
        {
            "integrations": "Infoblox",
            "playbookID": "Infoblox Test"
        },
        {
            "integrations": "BPA",
            "playbookID": "Test-BPA",
            "fromversion": "4.5.0"
        },
        {
            "playbookID": "GetValuesOfMultipleFIelds Test",
            "fromversion": "4.5.0"
        },
        {
            "playbookID": "IsInternalHostName Test",
            "fromversion": "4.5.0"
        },
        {
            "playbookID": "DigitalGuardian-Test",
            "integrations": "Digital Guardian",
            "fromversion": "5.0.0"
        },
        {
            "integrations": "SplunkPy",
            "playbookID": "Splunk Indicator Hunting Test",
            "fromversion": "5.0.0",
            "memory_threshold": 500,
            "instance_names": "use_default_handler"
        },
        {
            "integrations": "BPA",
            "playbookID": "Test-BPA_Integration",
            "fromversion": "4.5.0"
        },
        {
            "integrations": "Sixgill",
            "playbookID": "Sixgill-Test",
            "fromversion": "5.0.0"
        },
        {
            "integrations": "AutoFocus Feed",
            "playbookID": "playbook-FeedAutofocus_test",
            "fromversion": "5.5.0"
        },
        {
            "integrations": "AutoFocus Daily Feed",
            "playbookID": "playbook-FeedAutofocus_daily_test",
            "fromversion": "5.5.0"
        },
        {
            "integrations": "PaloAltoNetworks_PrismaCloudCompute",
            "playbookID": "PaloAltoNetworks_PrismaCloudCompute-Test"
        },
        {
            "integrations": "Recorded Future Feed",
            "playbookID": "RecordedFutureFeed - Test",
            "timeout": 1000,
            "fromversion": "5.5.0",
            "memory_threshold": 86
        },
        {
            "integrations": "Expanse",
            "playbookID": "test-Expanse-Playbook",
            "fromversion": "5.0.0"
        },
        {
            "integrations": "Expanse",
            "playbookID": "test-Expanse",
            "fromversion": "5.0.0"
        },
        {
            "integrations": "DShield Feed",
            "playbookID": "playbook-DshieldFeed_test",
            "fromversion": "5.5.0"
        },
        {
            "integrations": "AlienVault Reputation Feed",
            "playbookID": "AlienVaultReputationFeed_Test",
            "fromversion": "5.5.0"
        },
        {
            "integrations": "BruteForceBlocker Feed",
            "playbookID": "playbook-BruteForceBlocker_test",
            "fromversion": "5.5.0"
        },
        {
            "integrations": "illuminate",
            "playbookID": "illuminate Integration Test"
        },
        {
            "integrations": "Carbon Black Enterprise EDR",
            "playbookID": "Carbon Black Enterprise EDR Test",
            "fromversion": "5.0.0"
        },
        {
            "integrations": "illuminate",
            "playbookID": "illuminate Integration Demonstration - Test"
        },
        {
            "integrations": "MongoDB Key Value Store",
            "playbookID": "MongoDB KeyValueStore - Test",
            "pid_threshold": 12,
            "fromversion": "5.0.0"
        },
        {
            "integrations": "MongoDB Log",
            "playbookID": "MongoDBLog - Test",
            "pid_threshold": 12,
            "fromversion": "5.0.0"
        },
        {
            "integrations": "Google Chronicle Backstory",
            "playbookID": "Google Chronicle Backstory Asset - Test",
            "fromversion": "5.0.0"
        },
        {
            "integrations": "Google Chronicle Backstory",
            "playbookID": "Google Chronicle Backstory IOC Details - Test",
            "fromversion": "5.0.0"
        },
        {
            "integrations": "Google Chronicle Backstory",
            "playbookID": "Google Chronicle Backstory List Alerts - Test",
            "fromversion": "5.0.0"
        },
        {
            "integrations": "Google Chronicle Backstory",
            "playbookID": "Google Chronicle Backstory List IOCs - Test",
            "fromversion": "5.0.0"
        },
        {
            "integrations": "Google Chronicle Backstory",
            "playbookID": "Google Chronicle Backstory Reputation - Test",
            "fromversion": "5.0.0"
        },
        {
            "integrations": "Google Chronicle Backstory",
            "playbookID": "Google Chronicle Backstory List Events - Test",
            "fromversion": "5.0.0"
        },
        {
            "integrations": "Feodo Tracker Hashes Feed",
            "playbookID": "playbook-feodoteackerhash_test",
            "fromversion": "5.5.0",
            "memory_threshold": 130,
            "timeout": 600
        },
        {
            "integrations": "Feodo Tracker IP Blocklist Feed",
            "instance_names": "feodo_tracker_ip_currently__active",
            "playbookID": "playbook-feodotrackeripblock_test",
            "fromversion": "5.5.0"
        },
        {
            "integrations": "Feodo Tracker IP Blocklist Feed",
            "instance_names": "feodo_tracker_ip_30_days",
            "playbookID": "playbook-feodotrackeripblock_test",
            "fromversion": "5.5.0"
        },
        {
            "integrations": "Code42",
            "playbookID": "Code42-Test",
            "timeout": 600
        },
        {
            "playbookID": "Code42 File Search Test",
            "integrations": "Code42"
        },
        {
            "playbookID": "FetchIndicatorsFromFile-test",
            "fromversion": "5.5.0"
        },
        {
            "integrations": "RiskSense",
            "playbookID": "RiskSense Get Apps - Test"
        },
        {
            "integrations": "RiskSense",
            "playbookID": "RiskSense Get Host Detail - Test"
        },
        {
            "integrations": "RiskSense",
            "playbookID": "RiskSense Get Host Finding Detail - Test"
        },
        {
            "integrations": "RiskSense",
            "playbookID": "RiskSense Get Hosts - Test"
        },
        {
            "integrations": "RiskSense",
            "playbookID": "RiskSense Get Host Findings - Test"
        },
        {
            "integrations": "RiskSense",
            "playbookID": "RiskSense Get Unique Cves - Test"
        },
        {
            "integrations": "RiskSense",
            "playbookID": "RiskSense Get Unique Open Findings - Test"
        },
        {
            "integrations": "RiskSense",
            "playbookID": "RiskSense Get Apps Detail - Test"
        },
        {
            "integrations": "RiskSense",
            "playbookID": "RiskSense Apply Tag - Test"
        },
        {
            "integrations": "Indeni",
            "playbookID": "Indeni_test",
            "fromversion": "5.0.0"
        },
        {
            "integrations": "CounterCraft Deception Director",
            "playbookID": "CounterCraft - Test",
            "fromversion": "5.0.0"
        },
        {
            "integrations": "SafeBreach v2",
            "playbookID": "playbook-SafeBreach-Test",
            "fromversion": "5.5.0"
        },
        {
            "playbookID": "DbotPredictOufOfTheBoxTest",
            "fromversion": "4.5.0",
            "timeout": 1000
        },
        {
            "integrations": "AlienVault OTX TAXII Feed",
            "playbookID": "playbook-feedalienvaultotx_test",
            "fromversion": "5.5.0"
        },
        {
            "playbookID": "ExtractDomainAndFQDNFromUrlAndEmail-Test",
            "fromversion": "5.5.0"
        },
        {
            "integrations": "Cortex Data Lake",
            "playbookID": "Cortex Data Lake Test",
            "instance_names": "cdl_prod",
            "fromversion": "4.5.0"
        },
        {
            "integrations": "Cortex Data Lake",
            "playbookID": "Cortex Data Lake Test",
            "instance_names": "cdl_dev",
            "fromversion": "4.5.0"
        },
        {
            "integrations": "MongoDB",
            "playbookID": "MongoDB - Test"
        },
        {
            "playbookID": "DBotCreatePhishingClassifierV2FromFile-Test",
            "timeout": 60000,
            "fromversion": "4.5.0"
        },
        {
            "integrations": "Logz.io",
            "playbookID": "Logzio - Test",
            "fromversion": "5.0.0"
        },
        {
            "integrations": "IBM Resilient Systems",
            "playbookID": "IBM Resilient Systems Test"
        },
        {
            "integrations": [
                "Prisma Access",
                "Prisma Access Egress IP feed"
            ],
            "playbookID": "Prisma_Access_Egress_IP_Feed-Test",
            "timeout": 60000,
            "fromversion": "5.5.0",
            "nightly": true
        },
        {
            "integrations": "Prisma Access",
            "playbookID": "Prisma_Access-Test",
            "timeout": 60000,
            "fromversion": "5.5.0",
            "nightly": true
        },
        {
            "playbookID": "EvaluateMLModllAtProduction-Test",
            "fromversion": "4.5.0"
        },
        {
            "integrations": "Zabbix",
            "playbookID": "Zabbix - Test"
        },
        {
            "integrations": "GCP Whitelist Feed",
            "playbookID": "GCPWhitelist_Feed_Test",
            "fromversion": "5.5.0"
        },
        {
            "integrations": "Endace",
            "playbookID": "Endace-Test",
            "fromversion": "5.0.0"
        },
        {
            "integrations": "Deep Instinct",
            "playbookID": "Deep_Instinct-Test",
            "fromversion": "5.0.0"
        },
        {
            "integrations": "Azure AD Connect Health Feed",
            "playbookID": "FeedAzureADConnectHealth_Test",
            "fromversion": "5.5.0"
        },
        {
            "integrations": "Zoom Feed",
            "playbookID": "FeedZoom_Test",
            "fromversion": "5.5.0"
        },
        {
            "playbookID": "PCAP Search test",
            "fromversion": "5.0.0"
        },
        {
            "integrations": "VirusTotal",
            "instance_names": "virus_total_general",
            "playbookID": "PCAP Parsing And Indicator Enrichment Test",
            "fromversion": "5.0.0"
        },
        {
            "integrations": "Workday",
            "playbookID": "Workday - Test",
            "fromversion": "5.0.0",
            "timeout": 600
        },
        {
            "integrations": "Unit42 Feed",
            "playbookID": "Unit42 Feed - Test",
            "fromversion": "5.5.0"
        },
        {
            "playbookID": "hashIncidentFields-test",
            "fromversion": "4.5.0",
            "timeout": 60000
        },
        {
            "integrations": "TruSTAR v2",
            "playbookID": "TruSTAR v2-Test",
            "timeout": 500
        }
    ],
    "skipped_tests": {
        "PAN-OS DAG Configuration Test": "Issue 60693",
        "Phishing Classifier V2 ML Test": "Issue 26066",
        "CuckooTest": "Issue 25601",
        "RedLockTest": "Issue 24600",
        "Digital Defense FrontlineVM - Scan Asset Not Recently Scanned Test": "Issue 25477",
        "SentinelOne V2 - test": "Issue 24933",
        "SignalSciences-Test": "Issue 24934",
        "Maltiverse Test": "Issue 24335",
        "TestDedupIncidentsPlaybook": "Issue 24344",
        "CreateIndicatorFromSTIXTest": "Issue 24345",
        "SNDBOX_Test": "Issue 24349",
        "Prisma_Access_Egress_IP_Feed-Test": "unskip after we will get Prisma Access instance",
        "Prisma_Access-Test": "unskip after we will get Prisma Access instance",
        "Test-Shodan_v2": "Issue 23370",
        "Symantec Deepsight Test": "Issue 22971",
        "Cybereason Test": "Issue 22683",
        "test-Expanse": "Issue 26248",
        "TestProofpointFeed": "Issue 22229",
        "Git_Integration-Test": "Issue 20029",
        "Symantec Data Loss Prevention - Test": "Issue 20134",
        "NetWitness Endpoint Test": "Issue 19878",
        "TestUptycs": "Issue 19750",
        "InfoArmorVigilanteATITest": "Test issue 17358",
        "ArcSight Logger test": "Issue 19117",
        "TestDedupIncidentsByName": "skipped on purpose - this is part of the TestDedupIncidentsPlaybook - no need to execute separately as a test",
        "3da2e31b-f114-4d7f-8702-117f3b498de9": "Issue 19837",
        "d66e5f86-e045-403f-819e-5058aa603c32": "pr 3220",
        "RecordedFutureFeed - Test": "Issue 18922",
        "IntSights Mssp Test": "Issue #16351",
        "CheckPhish-Test": "Issue 19188",
        "fd93f620-9a2d-4fb6-85d1-151a6a72e46d": "Issue 19854",
        "DeleteContext-auto-subplaybook-test": "used in DeleteContext-auto-test as sub playbook",
        "Test Playbook TrendMicroDDA": "Issue 16501",
        "Process Email - Generic - Test - Actual Incident": "Should never run as standalone. Issue #25947",
        "Phishing v2 - Test - Actual Incident": "Should never run as standalone. Issue #25947",
        "Phishing - Core - Test - Actual Incident": "Should never run as standalone. Issue #25947",
        "ssdeepreputationtest": "Issue #20953",
        "C2sec-Test": "Issue #21633",
        "PAN-OS Query Logs For Indicators Test": "Issue #23505",
        "Panorama Query Logs - Test": "Issue #23505",
        "palo_alto_panorama_test_pb": "Issue #22835",
        "GCS Bucket Management - Test": "used in GCS - Test as sub playbook",
        "GCS Object Operations - Test": "used in GCS - Test as sub playbook",
        "GCS Bucket Policy (ACL) - Test": "used in GCS - Test as sub playbook",
        "GCS Object Policy (ACL) - Test": "used in GCS - Test as sub playbook",
        "Send Email To Recipients": "used in EWS Mail Sender Test 2 as sub playbook",
        "Cortex XDR - IOC - Test": "issue #25598",
        "Create Phishing Classifier V2 ML Test": "Issue 26341",
        "DuoAdmin API test playbook": "Issue 24937",
        "Mail Sender (New) Test": "Issue 25602",
<<<<<<< HEAD
        "HTTPListRedirects Basic Test": "Issue 26617"
=======
        "Infocyte-Test": "Issue 26445",
        "HybridAnalysis-Test": "Issue 26599",
        "Pwned v2 test": "Issue 26601"
>>>>>>> 5a0c7b3e
    },
    "skipped_integrations": {
        
        "_comment1": "~~~ NO INSTANCE ~~~",
        "Symantec Management Center": "Issue 23960",
        "PerceptionPoint": "Issue 25795",
        "Infoblox": "Issue 25651",
        "Traps": "Issue 24122",
        "McAfee Advanced Threat Defense": "Issue 16909",
        "CrowdStrike Falcon X": "Issue 26209",
        "Deep Instinct": "The partner didn't provide an instance",
        "Cofense Triage v2": "No instance - partner integration",
        "ArcSight Logger": "Issue 24303",
        "AttackIQFireDrill": "Issue 24281",
        "MxToolBox": "No instance",
        "Skyformation": "No instance, old partner",
        "Prisma Access": "Instance will be provided soon by Lior and Prasen",
        "AlphaSOC Network Behavior Analytics": "No instance",
        "IsItPhishing": "No instance",
        "Verodin": "No instance",
        "EasyVista": "No instance",
        "Pipl": "No instance",
        "Moloch": "No instance",
        "Twilio": "No instance",
        "Zendesk": "No instance",
        "google-vault": "Issue 25798",
        "GuardiCore": "No instance",
        "Nessus": "No instance",
        "Cisco CloudLock": "No instance",
        "SentinelOne": "No instance",
        "Vectra v2": "No instance",
        "Awake Security": "Issue 23376",
        "ExtraHop": "No license, issue 23731",
        "RiskSense": "We should get an instance talk to Francesco",
        "Palo Alto Networks Cortex": "Issue 22300",
        "AWS - IAM": "Issue 21401",
        "FortiGate": "License expired, and not going to get one (issue 14723)",
        "IronDefense": "Test depends on making requests to a non-public API",
        "Attivo Botsink": "no instance, not going to get it",
        "VMware": "no License, and probably not going to get it",
        "AWS Sagemaker": "License expired, and probably not going to get it",
        "Symantec MSS": "No instance, probably not going to get it (issue 15513)",
        "Google Cloud Compute": "Can't test yet",
        "Cymon": "The service was discontinued since April 30th, 2019.",
        "FireEye ETP": "No instance",
        "ProofpointTAP_v2": "No instance",
        "remedy_sr_beta": "No instance",
        "ExtraHop v2": "No instance",
        "Minerva Labs Anti-Evasion Platform": "Issue 18835",
        "PolySwarm": "contribution",
        "Blueliv ThreatContext": "contribution",
        "Silverfort": "contribution",
        "fireeye": "Issue 19839",
        "DomainTools": "Issue 8298",
        "Remedy On-Demand": "Issue 19835",
        "DomainTools Iris": "Issue 20433",
        "Check Point": "Issue 18643",
        "Preempt": "Issue 20268",
        "iDefense": "Issue 20095",
        "Jask": "Issue 18879",
        "vmray": "Issue 18752",
        "Anomali ThreatStream v2": "Issue 19182",
        "Anomali ThreatStream": "Issue 19182",
        "SCADAfence CNM": "Issue 18376",
        "ArcSight ESM v2": "Issue #18328",
        "AlienVault USM Anywhere": "Issue #18273",
        "Tufin": "Issue 16441",
        "Dell Secureworks": "Instance locally installed on @liorblob PC",
        "MimecastV2": "Issue 14593",
        "Netskope": "instance is down",
        "Farsight DNSDB": "Issue 15512",
        "Service Manager": "Expired license",
        "carbonblackprotection": "License expired",
        "icebrg": "Issue 14312",
        "Freshdesk": "Trial account expired",
        "Threat Grid": "Issue 16197",
        "Kafka V2": "Can not connect to instance from remote",
        "Check Point Sandblast": "Issue 15948",
        "Remedy AR": "getting 'Not Found' in test button",
        "Salesforce": "Issue 15901",
        "Zscaler": "Issue 17784",
        "RedCanary": "License expired",
        "ANYRUN": "No instance",
        "Snowflake": "Looks like account expired, needs looking into",
        "Cisco Spark": "Issue 18940",
        "Phish.AI": "Issue 17291",
        "MaxMind GeoIP2": "Issue 18932.",
        "Exabeam": "Issue 19371",
        "McAfee ESM-v10": "Issue 20225",
        "PaloAltoNetworks_PrismaCloudCompute": "Instance not set up yet",
        "Code42": "Instance not set up yet",
        "SecBI": "Issue 22545",
        "IBM Resilient Systems": "Issue 23722",
        "VxStream": "Issue #23795",
        "Bambenek Consulting Feed": "Issue 26184",
        "AWS - Athena - Beta": "Issue 19834",
        
        "_comment2": "~~~ UNSTABLE ~~~",
        "ServiceNow": "Instance goes to hibernate every few hours",
        "Tenable.sc": "unstable instance",
        
        "_comment3": "~~~ QUOTA ISSUES ~~~",
        "Joe Security": "Issue 25650",
        "XFE_v2": "Issue 22715",
        "AlphaSOC Wisdom": "API key has expired",
        "Lastline": "issue 20323",
        "Google Resource Manager": "Cannot create projects because have reached alloted quota.",
        "Looker": "Warehouse 'DEMO_WH' cannot be resumed because resource monitor 'LIMITER' has exceeded its quota.",
        "Ipstack": "Issue 26266",
        
        "_comment4": "~~~ NO INSTANCE - SUPPORTED BY THE COMMUNITY ~~~",
        "Zabbix": "Supported by external developer",
        "SafeBreach v2": "it is a partner integration, no instance",
        "IllusiveNetworks": "supported by partner",
        "Humio": "supported by the partner",
        "Digital Guardian": "partner integration",
        
        "_comment5": "~~~ OTHER ~~~",
        "XFE": "We have the new integration XFE_v2, so no need to test the old one because they use the same quote",
        "Cisco ASA": "Issue 25741",
        "Endace": "Issue 24304",
        "Pentera": "authentication method will not work with testing",
        "EclecticIQ Platform": "Issue 8821",
        "BitDam": "Issue #17247",
        "Zoom": "Issue 19832",
        "urlscan.io": "Issue 21831",
        "Forescout": "Can only be run from within PANW network. Look in keeper for - Demisto in the LAB",
        "HelloWorldSimple": "This is just an example integration - no need for test",
        "TestHelloWorldPlaybook": "This is just an example integration - no need for test",
        "Cymulate": "Partner didn't provided test playbook",
        "Lastline v2": "Temporary skipping, due to quota issues, in order to merge a PR"
    },
    "nightly_integrations": [
        "Lastline v2",
        "TruSTAR",
        "SlackV2",
        "VulnDB"
    ],
    "unmockable_integrations": {
        "SNDBOX": "Submits a file - tests that send files shouldn't be mocked",
        "Joe Security": "Submits a file - tests that send files shouldn't be mocked",
        "Maltiverse": "issue 24335",
        "MITRE ATT&CK": "Using taxii2client package",
        "MongoDB": "Our instance not using SSL",
        "Cortex Data Lake": "Integration requires SSL",
        "Google Key Management Service": "The API requires an SSL secure connection to work.",
        "McAfee ESM-v10": "we have multiple instances with same test playbook, mock recording are per playbook so it keeps failing the playback step",
        "mysql": "Does not use http",
        "SlackV2": "Integration requires SSL",
        "Whois": "Mocks does not support sockets",
        "Panorama": "Exception: Proxy process took to long to go up. https://circleci.com/gh/demisto/content/24826",
        "Image OCR": "Does not perform network traffic",
        "Server Message Block (SMB)": "Does not perform http communication",
        "Active Directory Query v2": "Does not perform http communication",
        "dnstwist": "Does not peform http communication",
        "VxStream": "Issue 15544",
        "PagerDuty v2": "Integration requires SSL",
        "TCPIPUtils": "Integration requires SSL",
        "Luminate": "Integration has no proxy checkbox",
        "Shodan": "Integration has no proxy checkbox",
        "Google BigQuery": "Integration has no proxy checkbox",
        "ReversingLabs A1000": "Checking",
        "Check Point": "Checking",
        "okta": "Test Module failing, suspect it requires SSL",
        "Okta v2": "dynamic test, need to revisit and better avoid conflicts",
        "Awake Security": "Checking",
        "ArcSight ESM v2": "Checking",
        "Phish.AI": "Checking",
        "Intezer": "Nightly - Checking",
        "ProtectWise": "Nightly - Checking",
        "google-vault": "Nightly - Checking",
        "RSA Archer": "Nightly - Checking",
        "McAfee NSM": "Nightly - Checking",
        "Forcepoint": "Nightly - Checking",
        "palo_alto_firewall": "Need to check test module",
        "Signal Sciences WAF": "error with certificate",
        "google": "'unsecure' parameter not working",
        "EWS Mail Sender": "Inconsistent test (playback fails, record succeeds)",
        "ReversingLabs Titanium Cloud": "No Unsecure checkbox. proxy trying to connect when disabled.",
        "Anomali ThreatStream": "'proxy' parameter not working",
        "Palo Alto Networks Cortex": "SDK",
        "Recorded Future": "might be dynamic test",
        "AlphaSOC Wisdom": "Test module issue",
        "RedLock": "SSL Issues",
        "Microsoft Graph": "Test direct access to oproxy",
        "MicrosoftGraphMail": "Test direct access to oproxy",
        "Microsoft Graph User": "Test direct access to oproxy",
        "Microsoft_Graph_Files": "Test direct access to oproxy",
        "Microsoft Graph Groups": "Test direct access to oproxy",
        "Microsoft Defender Advanced Threat Protection": "Test direct access to oproxy",
        "Azure Security Center v2": "Test direct access to oproxy",
        "Microsoft Graph Calendar": "Test direct access to oproxy",
        "Microsoft Graph Device Management": "Test direct access to oproxy",
        "Azure Compute v2": "Test direct access to oproxy",
        "AWS - CloudWatchLogs": "Issue 20958",
        "AWS - AccessAnalyzer": "Issue 24926",
        "AWS - ACM": "Issue 24926",
        "AWS - Athena - Beta": "Issue 24926",
        "AWS - CloudTrail": "Issue 24926",
        "AWS - EC2": "Issue 24926",
        "AWS - GuardDuty": "Issue 24926",
        "AWS - IAM": "Issue 24926",
        "AWS - Lambda": "Issue 24926",
        "AWS - Route53": "Issue 24926",
        "AWS - S3": "Issue 24926",
        "AWS - SQS": "Issue 24926",
        "Amazon DynamoDB": "Issue 24926",
        "AWS Sagemaker": "Issue 24926",
        "Gmail Single User": "googleclient sdk has time based challenge exchange",
        "Gmail": "googleclient sdk has time based challenge exchange",
        "GoogleCloudTranslate": "google translate sdk does not support proxy",
        "Google Chronicle Backstory": "SDK",
        "Google Vision AI": "SDK",
        "Google Cloud Compute": "googleclient sdk has time based challenge exchange",
        "Google Cloud Functions": "googleclient sdk has time based challenge exchange",
        "GoogleDocs": "googleclient sdk has time based challenge exchange",
        "GooglePubSub": "googleclient sdk has time based challenge exchange",
        "Google Resource Manager": "googleclient sdk has time based challenge exchange",
        "Google Cloud Storage": "SDK",
        "Syslog Sender": "syslog",
        "syslog": "syslog",
        "MongoDB Log": "Our instance not using SSL",
        "MongoDB Key Value Store": "Our instance not using SSL",
        "GoogleKubernetesEngine": "SDK"
    },
    "parallel_integrations": [
        "SNDBOX",
        "Whois",
        "Rasterize",
        "CVE Search v2",
        "VulnDB",
        "VirusTotal",
        "CheckPhish",
        "Tanium",
        "LogRhythmRest",
        "ipinfo",
        "Demisto REST API",
        "syslog",
        "ElasticsearchFeed",
        "MITRE ATT&CK",
        "Microsoft Intune Feed",
        "JSON Feed",
        "Plain Text Feed",
        "Fastly Feed",
        "Malware Domain List Active IPs Feed",
        "Blocklist_de Feed",
        "Cloudflare Feed",
        "AzureFeed",
        "SpamhausFeed",
        "Cofense Feed",
        "Bambenek Consulting Feed",
        "AWS Feed",
        "CSVFeed",
        "ProofpointFeed",
        "abuse.ch SSL Blacklist Feed",
        "TAXIIFeed",
        "Office 365 Feed",
        "AutoFocus Feed",
        "Recorded Future Feed",
        "DShield Feed",
        "AlienVault Reputation Feed",
        "BruteForceBlocker Feed",
        "Feodo Tracker Hashes Feed",
        "Feodo Tracker IP Blocklist Feed",
        "Feodo Tracker IP Blocklist Feed",
        "AlienVault OTX TAXII Feed",
        "Prisma Access Egress IP feed",
        "Lastline v2",
        "McAfee DXL",
        "GCP Whitelist Feed",
        "Cortex Data Lake"
    ],
    "docker_thresholds": {
        
        "_comment": "Add here docker images which are specific to an integration and require a non-default threshold (such as rasterize or ews). That way there is no need to define this multiple times. You can specify full image name with version or without.",
        "images": {
            "demisto/chromium": {
                "pid_threshold": 11
            },
            "demisto/py-ews:2.0": {
                "memory_threshold": 150
            },
            "demisto/pytan": {
                "pid_threshold": 11
            },
            "demisto/google-k8s-engine:1.0.0.9467": {
                "pid_threshold": 11
            }
        }
    }
}<|MERGE_RESOLUTION|>--- conflicted
+++ resolved
@@ -1690,8 +1690,7 @@
         {
             "integrations": "Infocyte",
             "playbookID": "Infocyte-Test",
-            "timeout": 1200,
-            "fromversion": "5.5.0"
+            "timeout": 1200
         },
         {
             "integrations": "Qualys",
@@ -2889,13 +2888,9 @@
         "Create Phishing Classifier V2 ML Test": "Issue 26341",
         "DuoAdmin API test playbook": "Issue 24937",
         "Mail Sender (New) Test": "Issue 25602",
-<<<<<<< HEAD
-        "HTTPListRedirects Basic Test": "Issue 26617"
-=======
         "Infocyte-Test": "Issue 26445",
         "HybridAnalysis-Test": "Issue 26599",
         "Pwned v2 test": "Issue 26601"
->>>>>>> 5a0c7b3e
     },
     "skipped_integrations": {
         
@@ -2906,6 +2901,7 @@
         "Traps": "Issue 24122",
         "McAfee Advanced Threat Defense": "Issue 16909",
         "CrowdStrike Falcon X": "Issue 26209",
+        "Cisco Umbrella Investigate": "Issue 24338",
         "Deep Instinct": "The partner didn't provide an instance",
         "Cofense Triage v2": "No instance - partner integration",
         "ArcSight Logger": "Issue 24303",
