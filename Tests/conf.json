{
    "testTimeout": 120,
    "testInterval": 30,
    "tests": [
        {
<<<<<<< HEAD
            "integrations": [
                "FalconHost",
                "McAfee Threat Intelligence Exchange",
                {
                    "name": "carbonblack",
                    "byoi": false
                },
                {
                    "name": "carbonblackprotection",
                    "byoi": false
                }
            ],
            "playbookID": "Get File Endpoint History - Generic - Test"
=======
            "integrations": "FalconHost",
            "playbookID": "crowdstrike_endpoint_enrichment_-_test"
        },
        {
            "integrations": "Cylance Protect",
            "playbookID": "endpoint_enrichment_-_generic_test"
>>>>>>> 6e537c0c
        },
        {
            "playbookID": "ExposeIncidentOwner-Test"
        },
        {
            "integrations": "OpenPhish",
            "playbookID": "email_test"
        },
        {
            "integrations": [],
            "playbookID": "Test CommonServer"
        },
        {
            "integrations": "GoogleSafeBrowsing",
            "playbookID": "Google Safe Browsing Test"
        },
        {
            "integrations": "PostgreSQL",
            "playbookID": "PostgreSQL Test"
        },
        {
            "integrations": "Qualys",
            "playbookID": "Qualys-Test"
        },
        {
            "integrations": {
                "name": "google",
                "byoi": false
            },
            "playbookID": "GsuiteTest"
        },
        {
            "integrations": "OpenPhish",
            "playbookID": "OpenPhish Test Playbook"
        },
        {
            "integrations": "RSA Archer",
            "playbookID": "Archer-Test-Playbook",
            "nightly": true
        },
        {
            "integrations": "ThreatExchange",
            "playbookID": "ThreatExchange-test"
        },
        {
            "integrations": "jira",
            "playbookID": "Jira-Test"
        },
        {
            "integrations": "ThreatConnect",
            "playbookID": "test-ThreatConnect"
        },
        {
            "integrations": "XFE",
            "playbookID": "XFE Test",
            "timeout": 140,
            "nightly": true
        },
        {
            "integrations": "ipinfo",
            "playbookID": "IPInfoTest"
        },
        {
            "integrations": "jira",
            "playbookID": "VerifyHumanReadableFormat"
        },
        {
            "playbookID": "ExtractURL Test"
        },
        {
            "integrations": {
                "name": "carbonblack",
                "byoi": false
            },
            "playbookID": "CB-Response-Test",
            "nightly": true
        },
        {
            "playbookID": "TestCommonPython"
        },
        {
            "playbookID": "TestFileCreateAndUpload"
        },
        {
            "playbookID": "TestIsValueInArray"
        },
        {
            "playbookID": "TestStringReplace"
        },
        {
            "playbookID": "TestHttpPlaybook"
        },
        {
            "integrations": "VxStream",
            "playbookID": "VxStream Test"
        },
        {
            "integrations": "SplunkPy",
            "playbookID": "Splunk-Test"
        },
        {
            "integrations" : "McAfee NSM",
            "playbookID" : "McAfeeNSMTest",
            "timeout" : 400,
            "nightly": true
        },
        {
            "integrations": "McAfee Active Response",
            "playbookID": "McAfee-MAR_Test"
        },
        {
            "integrations": "PhishTank",
            "playbookID": "PhishTank Testing"
        },
        {
            "integrations": "McAfee Web Gateway",
            "playbookID": "McAfeeWebGatewayTest",
            "timeout" : 500
        },
        {
            "integrations": "TCPIPUtils",
            "playbookID": "TCPUtils-Test"
        },
        {
            "integrations": "McAfee Threat Intelligence Exchange",
            "playbookID": "McAfee-TIE Test"
        },
        {
            "integrations": "Tanium",
            "playbookID": "Tanium Demo Playbook",
            "nightly": true,
            "timeout": 1200
        },
        {
            "playbookID": "ProofpointDecodeURL-Test"
        },
        {
            "playbookID": "listExecutedCommands-Test"
        },
        {
            "integrations": "Service Manager",
            "playbookID": "TestHPServiceManager",
            "timeout": 400
        },
        {
            "integrations": "iDefense",
            "playbookID": "iDefenseTest",
            "timeout": 300
        },
        {
            "playbookID": "LanguageDetect-Test"
        },
        {
            "playbookID": "TestWordFileToIOC"
        },
        {
            "integrations": "ArcSight Logger",
            "playbookID": "ArcSight Logger test"
        },
        {
            "integrations": "Forcepoint",
            "playbookID": "forcepoint test",
            "timeout": 500,
            "nightly": true
        },
        {
            "playbookID": "GeneratePassword-Test"
        }
    ],
    "skipped": [
        {
            "integrations": "Cisco Umbrella Investigate",
            "playbookID": "Cisco-Umbrella-Test"
        },
        {
            "integrations": "icebrg",
            "playbookID": "Icebrg Test",
            "timeout" : 500
        },
        {
            "integrations": "Symantec MSS",
            "playbookID": "SymantecMSSTest"
        },
        {
            "integrations": "Joe Security",
            "playbookID": "JoeSecurityTestPlaybook",
            "timeout": 500
        },
        {
            "integrations": "McAfee ESM-v10",
            "playbookID": "McAfeeESMTest",
            "timeout": 500
        },
        {
            "playbookID": "TestParseCSV"
        },
        {
            "integrations": "VMware",
            "playbookID": "VMWare Test"
        }
    ]
}<|MERGE_RESOLUTION|>--- conflicted
+++ resolved
@@ -3,7 +3,6 @@
     "testInterval": 30,
     "tests": [
         {
-<<<<<<< HEAD
             "integrations": [
                 "FalconHost",
                 "McAfee Threat Intelligence Exchange",
@@ -17,14 +16,14 @@
                 }
             ],
             "playbookID": "Get File Endpoint History - Generic - Test"
-=======
+        },
+        {
             "integrations": "FalconHost",
             "playbookID": "crowdstrike_endpoint_enrichment_-_test"
         },
         {
             "integrations": "Cylance Protect",
             "playbookID": "endpoint_enrichment_-_generic_test"
->>>>>>> 6e537c0c
         },
         {
             "playbookID": "ExposeIncidentOwner-Test"
