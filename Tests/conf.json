--- conflicted
+++ resolved
@@ -1903,12 +1903,8 @@
             "playbookID": "PolySwarm-Test"
         },
         {
-<<<<<<< HEAD
-            "playbookID": "ExtractFQDNFromUrlAndEmail-Test"
-=======
             "integrations": "Kenna",
             "playbookID": "Kenna Test"
->>>>>>> edb39cb2
         }
     ],
     "skipped_tests": {
