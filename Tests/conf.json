--- conflicted
+++ resolved
@@ -3,14 +3,11 @@
     "testInterval": 20,
     "tests": [
         {
-<<<<<<< HEAD
             "integrations": "CrowdStrike Falcon Intel v2",
             "playbookID": "CrowdStrike Falcon Intel v2 - Test",
             "fromversion": "5.0.0"
         },
         {
-=======
->>>>>>> cc972b1d
             "integrations": "SecurityIntelligenceServicesFeed",
             "playbookID": "SecurityIntelligenceServicesFeed - Test",
             "fromversion": "5.5.0"
