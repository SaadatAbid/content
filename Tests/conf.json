--- conflicted
+++ resolved
@@ -2016,12 +2016,7 @@
         "NetWitness Endpoint Test": "Issue 19878",
         "CuckooTest": "Issue 19425",
         "TestParseEmailHeaders": "Issue 18815",
-<<<<<<< HEAD
-        "CheckpointFW-test": "Issue 18643",
-=======
         "search_endpoints_by_hash_-_tie_-_test": "Issue #18350",
-        "McAfee-TIE Test": "Issue #18350",
->>>>>>> e901f8e1
         "TestUptycs": "Issue 19750",
         "InfoArmorVigilanteATITest": "Test issue 17358",
         "calculate_severity_-_critical_assets_-_test": "Issue 17924",
@@ -2115,11 +2110,8 @@
         "Tanium": "issue 15497",
         "Tenable.sc": "unstable instance",
         "Tenable.io": "Issue 16115",
-<<<<<<< HEAD
         "SlackV2": "Issue 19558",
         "McAfee Threat Intelligence Exchange": "Unstable instance.",
-=======
->>>>>>> e901f8e1
 
         "_comment": "~~~ OTHER ~~~",
         "EclecticIQ Platform": "Issue 8821",
