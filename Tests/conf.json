--- conflicted
+++ resolved
@@ -3,18 +3,17 @@
     "testInterval": 20,
     "tests": [
         {
-<<<<<<< HEAD
             "integrations": "Bambenek Consulting Feed",
             "playbookID": "BambenekConsultingFeed_Test",
             "fromversion": "5.5.0"
-=======
+        },
+        {
             "integrations": "Digital Defense FrontlineVM",
             "playbookID": "Digital Defense FrontlineVM - Scan Asset Not Recently Scanned Test"
         },
         {
             "integrations": "Digital Defense FrontlineVM",
             "playbookID": "Digital Defense FrontlineVM - Test Playbook"
->>>>>>> 63a41b22
         },
         {
             "integrations": "CSVFeed",
