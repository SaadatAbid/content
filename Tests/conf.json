{
    "testTimeout": 160,
    "testInterval": 20,
    "tests": [
        {
            "integrations": "Humio",
            "playbookID": "Humio-Test",
            "fromversion": "5.0.0"
        },
        {
            "integrations": "Zimperium",
            "playbookID": "Zimperium_Test",
            "fromversion": "5.0.0"
        },
        {
            "integrations": "ServiceDeskPlus",
            "playbookID": "Service Desk Plus Test",
            "fromversion": "5.0.0"
        },
        {
            "integrations": "ServiceDeskPlus",
            "playbookID": "Service Desk Plus - Generic Polling Test",
            "fromversion": "5.0.0"
        },
        {
            "integrations": "Group-IB TDS Polygon",
            "playbookID": "Polygon-Test",
            "timeout": 1000,
            "fromversion": "5.0.0"
        },
        {
            "integrations": "Bastille Networks",
            "playbookID": "BastilleNetworks-Test"
        },
        {
            "integrations": "MITRE ATT&CK",
            "playbookID": "Mitre Attack List 10 Indicators Feed Test",
            "fromversion": "5.5.0"
        },
        {
            "integrations": "URLhaus",
            "playbookID": "Test_URLhaus",
            "timeout": 1000
        },
        {
            "integrations": "Microsoft Intune Feed",
            "playbookID": "FeedMicrosoftIntune_Test",
            "fromversion": "5.5.0"
        },
        {
            "integrations": "Smokescreen IllusionBLACK",
            "playbookID": "Smokescreen IllusionBLACK-Test",
            "fromversion": "5.0.0"
        },
        {
            "integrations": "Malwarebytes",
            "playbookID": "Malwarebytes-Test",
            "fromversion": "5.0.0"
        },
        {
            "integrations": "Tanium Threat Response",
            "playbookID": "Tanium Threat Response Test"
        },
        {
            "integrations": [
                "Syslog Sender",
                "syslog"
            ],
            "playbookID": "Test Syslog",
            "fromversion": "5.5.0",
            "timeout": 600
        },
        {
            "integrations": "APIVoid",
            "playbookID": "APIVoid Test"
        },
        {
            "integrations": "Cisco Firepower",
            "playbookID": "Cisco Firepower - Test",
            "timeout": 1000,
            "fromversion": "5.0.0"
        },
        {
            "integrations": "IllusiveNetworks",
            "playbookID": "IllusiveNetworks-Test",
            "fromversion": "5.0.0"
        },
        {
            "integrations": "JSON Feed",
            "playbookID": "JSON_Feed_Test",
            "fromversion": "5.5.0",
            "instance_names": "JSON Feed no_auto_detect"
        },
        {
            "integrations": "JSON Feed",
            "playbookID": "JSON_Feed_Test",
            "fromversion": "5.5.0",
            "instance_names": "JSON Feed_auto_detect"
        },
        {
            "integrations": "Google Cloud Functions",
            "playbookID": "test playbook - Google Cloud Functions",
            "fromversion": "5.0.0"
        },
        {
            "integrations": "Plain Text Feed",
            "playbookID": "PlainText Feed - Test",
            "fromversion": "5.5.0",
            "instance_names": "Plain Text Feed no_auto_detect"
        },
        {
            "integrations": "Plain Text Feed",
            "playbookID": "PlainText Feed - Test",
            "fromversion": "5.5.0",
            "instance_names": "Plain Text Feed_auto_detect"
        },
        {
            "integrations": "Silverfort",
            "playbookID": "Silverfort-test",
            "fromversion": "5.0.0"
        },
        {
            "integrations": "GoogleKubernetesEngine",
            "playbookID": "GoogleKubernetesEngine_Test",
            "timeout": 600,
            "fromversion": "5.5.0"
        },
        {
            "integrations": "Fastly Feed",
            "playbookID": "Fastly Feed Test",
            "fromversion": "5.5.0"
        },
        {
            "integrations": "Malware Domain List Active IPs Feed",
            "playbookID": "Malware Domain List Active IPs Feed Test",
            "fromversion": "5.5.0"
        },
        {
            "integrations": "Claroty",
            "playbookID": "Claroty - Test",
            "fromversion": "5.0.0"
        },
        {
            "integrations": "Trend Micro Apex",
            "playbookID": "Trend Micro Apex - Test"
        },
        {
            "integrations": "Blocklist_de Feed",
            "playbookID": "Blocklist_de - Test",
            "fromversion": "5.5.0"
        },
        {
            "integrations": "Cloudflare Feed",
            "playbookID": "cloudflare - Test",
            "fromversion": "5.5.0"
        },
        {
            "integrations": "AzureFeed",
            "playbookID": "AzureFeed - Test",
            "fromversion": "5.5.0"
        },
        {
            "playbookID": "CreateIndicatorFromSTIXTest",
            "fromversion": "5.0.0"
        },
        {
            "integrations": "SpamhausFeed",
            "playbookID": "Spamhaus_Feed_Test",
            "fromversion": "5.5.0"
        },
        {
            "integrations": "Cofense Feed",
            "playbookID": "TestCofenseFeed",
            "fromversion": "5.5.0"
        },
        {
            "integrations": "Bambenek Consulting Feed",
            "playbookID": "BambenekConsultingFeed_Test",
            "fromversion": "5.5.0"
        },
        {
            "integrations": "Pipl",
            "playbookID": "Pipl Test"
        },
        {
            "integrations": "AWS Feed",
            "playbookID": "AWS Feed Test",
            "fromversion": "5.5.0"
        },
        {
            "integrations": "QuestKace",
            "playbookID": "QuestKace test",
            "fromversion": "5.0.0"
        },
        {
            "integrations": "Digital Defense FrontlineVM",
            "playbookID": "Digital Defense FrontlineVM - Scan Asset Not Recently Scanned Test"
        },
        {
            "integrations": "Digital Defense FrontlineVM",
            "playbookID": "Digital Defense FrontlineVM - Test Playbook"
        },
        {
            "integrations": "CSVFeed",
            "playbookID": "CSV_Feed_Test",
            "fromversion": "5.5.0",
            "instance_names": "CSVFeed_no_auto_detect"
        },
        {
            "integrations": "CSVFeed",
            "playbookID": "CSV_Feed_Test",
            "fromversion": "5.5.0",
            "instance_names": "CSVFeed_auto_detect"
        },
        {
            "integrations": "ProofpointFeed",
            "playbookID": "TestProofpointFeed",
            "fromversion": "5.5.0"
        },
        {
            "integrations": "Digital Shadows",
            "playbookID": "Digital Shadows - Test"
        },
        {
            "integrations": "Azure Compute v2",
            "playbookID": "Azure Compute - Test",
            "instance_names": "ms_azure_compute_dev"
        },
        {
            "integrations": "Azure Compute v2",
            "playbookID": "Azure Compute - Test",
            "instance_names": "ms_azure_compute_prod"
        },
        {
            "integrations": "Symantec Data Loss Prevention",
            "playbookID": "Symantec Data Loss Prevention - Test",
            "fromversion": "4.5.0"
        },
        {
            "integrations": "Lockpath KeyLight v2",
            "playbookID": "Keylight v2 - Test"
        },
        {
            "integrations": "Azure Security Center v2",
            "playbookID": "Azure SecurityCenter - Test",
            "instance_names": "ms_azure_sc_prod"
        },
        {
            "integrations": "Azure Security Center v2",
            "playbookID": "Azure SecurityCenter - Test",
            "instance_names": "ms_azure_sc_dev"
        },
        {
            "integrations": "Azure Security Center v2",
            "playbookID": "Azure SecurityCenter - Test",
            "instance_names": "ms_azure_sc_self_deployed"
        },
        {
            "integrations": "JsonWhoIs",
            "playbookID": "JsonWhoIs-Test"
        },
        {
            "integrations": "Maltiverse",
            "playbookID": "Maltiverse Test"
        },
        {
            "integrations": "MicrosoftGraphMail",
            "playbookID": "MicrosoftGraphMail-Test",
            "instance_names": "ms_graph_mail_dev"
        },
        {
            "integrations": "MicrosoftGraphMail",
            "playbookID": "MicrosoftGraphMail-Test",
            "instance_names": "ms_graph_mail_dev_no_oproxy"
        },
        {
            "integrations": "MicrosoftGraphMail",
            "playbookID": "MicrosoftGraphMail-Test",
            "instance_names": "ms_graph_mail_prod"
        },
        {
            "integrations": "CloudShark",
            "playbookID": "CloudShark - Test Playbook"
        },
        {
            "integrations": "Google Vision AI",
            "playbookID": "Google Vision API - Test"
        },
        {
            "integrations": "nmap",
            "playbookID": "Nmap - Test",
            "fromversion": "5.0.0"
        },
        {
            "integrations": "AutoFocus V2",
            "playbookID": "Autofocus Query Samples, Sessions and Tags Test Playbook",
            "fromversion": "4.5.0",
            "timeout": 1000
        },
        {
            "integrations": "HelloWorld",
            "playbookID": "HelloWorld-Test",
            "fromversion": "5.0.0"
        },
        {
            "integrations": "HelloWorld",
            "playbookID": "HelloWorld_Scan-Test",
            "fromversion": "5.0.0",
            "timeout": 400
        },
        {
            "integrations": "ThreatQ v2",
            "playbookID": "ThreatQ - Test",
            "fromversion": "4.5.0"
        },
        {
            "integrations": "AttackIQFireDrill",
            "playbookID": "AttackIQ - Test"
        },
        {
            "integrations": "PhishLabs IOC EIR",
            "playbookID": "PhishlabsIOC_EIR-Test"
        },
        {
            "integrations": "Amazon DynamoDB",
            "playbookID": "AWS_DynamoDB-Test"
        },
        {
            "integrations": "PhishLabs IOC DRP",
            "playbookID": "PhishlabsIOC_DRP-Test"
        },
        {
            "playbookID": "Create Phishing Classifier V2 ML Test",
            "timeout": 60000,
            "fromversion": "4.5.0"
        },
        {
            "integrations": "ZeroFox",
            "playbookID": "ZeroFox-Test",
            "fromversion": "4.1.0"
        },
        {
            "integrations": "AlienVault OTX v2",
            "playbookID": "Alienvault_OTX_v2 - Test"
        },
        {
            "integrations": "AWS - CloudWatchLogs",
            "playbookID": "AWS - CloudWatchLogs Test Playbook"
        },
        {
            "integrations": "SlackV2",
            "playbookID": "Slack Test Playbook",
            "timeout": 400,
            "pid_threshold": 5,
            "fromversion": "5.0.0"
        },
        {
            "integrations": "Cortex XDR - IR",
            "playbookID": "Test XDR Playbook",
            "fromversion": "4.1.0"
        },
        {
            "integrations": "Cortex XDR - IOC",
            "playbookID": "Cortex XDR - IOC - Test",
            "fromversion": "5.5.0",
            "timeout": 1000
        },
        {
            "integrations": "Cloaken",
            "playbookID": "Cloaken-Test"
        },
        {
            "integrations": "Uptycs",
            "playbookID": "TestUptycs"
        },
        {
            "integrations": "ThreatX",
            "playbookID": "ThreatX-test",
            "timeout": 600
        },
        {
            "integrations": "Akamai WAF SIEM",
            "playbookID": "Akamai_WAF_SIEM-Test"
        },
        {
            "integrations": "Cofense Triage v2",
            "playbookID": "Cofense Triage v2 Test"
        },
        {
            "integrations": "Akamai WAF",
            "playbookID": "Akamai_WAF-Test"
        },
        {
            "integrations": "Minerva Labs Anti-Evasion Platform",
            "playbookID": "Minerva Test playbook"
        },
        {
            "integrations": "abuse.ch SSL Blacklist Feed",
            "playbookID": "SSL Blacklist test",
            "fromversion": "5.5.0"
        },
        {
            "integrations": "CheckPhish",
            "playbookID": "CheckPhish-Test"
        },
        {
            "integrations": "Symantec Management Center",
            "playbookID": "SymantecMC_TestPlaybook"
        },
        {
            "integrations": "Tufin",
            "playbookID": "Tufin-Test"
        },
        {
            "integrations": "Looker",
            "playbookID": "Test-Looker"
        },
        {
            "integrations": "Vertica",
            "playbookID": "Vertica Test"
        },
        {
            "integrations": "Server Message Block (SMB)",
            "playbookID": "SMB test"
        },
        {
            "playbookID": "ConvertFile-Test",
            "fromversion": "4.5.0"
        },
        {
            "playbookID": "TestAwsEC2GetPublicSGRules-Test"
        },
        {
            "integrations": "RSA NetWitness Packets and Logs",
            "playbookID": "rsa_packets_and_logs_test"
        },
        {
            "playbookID": "CheckpointFW-test",
            "integrations": "Check Point"
        },
        {
            "playbookID": "RegPathReputationBasicLists_test"
        },
        {
            "playbookID": "EmailDomainSquattingReputation-Test"
        },
        {
            "playbookID": "RandomStringGenerateTest"
        },
        {
            "playbookID": "playbook-checkEmailAuthenticity-test"
        },
        {
            "playbookID": "HighlightWords_Test"
        },
        {
            "integrations": "Pentera",
            "playbookID": "Pcysys-Test"
        },
        {
            "integrations": "Pentera",
            "playbookID": "Pentera Run Scan and Create Incidents - Test"
        },
        {
            "playbookID": "StringContainsArray_test"
        },
        {
            "integrations": "Fidelis Elevate Network",
            "playbookID": "Fidelis-Test"
        },
        {
            "integrations": "AWS - ACM",
            "playbookID": "ACM-Test"
        },
        {
            "integrations": "Thinkst Canary",
            "playbookID": "CanaryTools Test"
        },
        {
            "integrations": "ThreatMiner",
            "playbookID": "ThreatMiner-Test"
        },
        {
            "playbookID": "StixCreator-Test"
        },
        {
            "playbookID": "CompareIncidentsLabels-test-playbook"
        },
        {
            "integrations": "Have I Been Pwned? V2",
            "playbookID": "Pwned v2 test"
        },
        {
            "integrations": "Alexa Rank Indicator",
            "playbookID": "Alexa Test Playbook"
        },
        {
            "playbookID": "UnEscapeURL-Test"
        },
        {
            "playbookID": "UnEscapeIPs-Test"
        },
        {
            "playbookID": "ExtractDomainFromUrlAndEmail-Test"
        },
        {
            "playbookID": "ConvertKeysToTableFieldFormat_Test"
        },
        {
            "integrations": "CVE Search v2",
            "playbookID": "CVE Search v2 - Test"
        },
        {
            "integrations": "CVE Search v2",
            "playbookID": "cveReputation Test"
        },
        {
            "integrations": "HashiCorp Vault",
            "playbookID": "hashicorp_test"
        },
        {
            "integrations": "AWS - Athena - Beta",
            "playbookID": "Beta-Athena-Test"
        },
        {
            "integrations": "BeyondTrust Password Safe",
            "playbookID": "BeyondTrust-Test"
        },
        {
            "integrations": "Dell Secureworks",
            "playbookID": "secureworks_test"
        },
        {
            "integrations": "ServiceNow",
            "playbookID": "servicenow_test_new"
        },
        {
            "integrations": "ExtraHop v2",
            "playbookID": "ExtraHop_v2-Test"
        },
        {
            "playbookID": "Test CommonServer"
        },
        {
            "playbookID": "Test-debug-mode",
            "fromversion": "5.0.0"
        },
        {
            "integrations": "CIRCL",
            "playbookID": "CirclIntegrationTest"
        },
        {
            "integrations": "MISP V2",
            "playbookID": "MISP V2 Test"
        },
        {
            "playbookID": "test-LinkIncidentsWithRetry"
        },
        {
            "playbookID": "CopyContextToFieldTest"
        },
        {
            "integrations": "OTRS",
            "playbookID": "OTRS Test",
            "fromversion": "4.1.0"
        },
        {
            "integrations": "Attivo Botsink",
            "playbookID": "AttivoBotsinkTest"
        },
        {
            "integrations": "FortiGate",
            "playbookID": "Fortigate Test"
        },
        {
            "playbookID": "FormattedDateToEpochTest"
        },
        {
            "integrations": "SNDBOX",
            "playbookID": "SNDBOX_Test",
            "timeout": 1000
        },
        {
            "integrations": "SNDBOX",
            "playbookID": "Detonate File - SNDBOX - Test",
            "timeout": 1000,
            "nightly": true
        },
        {
            "integrations": "VxStream",
            "playbookID": "Detonate File - HybridAnalysis - Test",
            "timeout": 2400
        },
        {
            "playbookID": "WordTokenizeTest",
            "toversion": "4.5.9"
        },
        {
            "integrations": "QRadar",
            "playbookID": "test playbook - QRadarCorreltaions",
            "timeout": 600,
            "fromversion": "5.0.0"
        },
        {
            "integrations": "Awake Security",
            "playbookID": "awake_security_test_pb"
        },
        {
            "integrations": "Tenable.sc",
            "playbookID": "tenable-sc-test",
            "timeout": 240,
            "nightly": true
        },
        {
            "integrations": "MimecastV2",
            "playbookID": "Mimecast test"
        },
        {
            "playbookID": "CreateEmailHtmlBody_test_pb",
            "fromversion": "4.1.0"
        },
        {
            "playbookID": "ReadPDFFileV2-Test",
            "timeout": 1000
        },
        {
            "playbookID": "JSONtoCSV-Test"
        },
        {
            "integrations": "Generic SQL",
            "playbookID": "generic-sql",
            "instance_names": "mysql instance",
            "fromversion": "5.0.0"
        },
        {
            "integrations": "Generic SQL",
            "playbookID": "generic-sql",
            "instance_names": "postgreSQL instance",
            "fromversion": "5.0.0"
        },
        {
            "integrations": "Generic SQL",
            "playbookID": "generic-sql",
            "instance_names": "Microsoft SQL instance",
            "fromversion": "5.0.0"
        },
        {
            "integrations": "Generic SQL",
            "playbookID": "generic-sql-oracle",
            "instance_names": "Oracle instance",
            "fromversion": "5.0.0"
        },
        {
            "integrations": "Generic SQL",
            "playbookID": "generic-sql-mssql-encrypted-connection",
            "instance_names": "Microsoft SQL instance using encrypted connection",
            "fromversion": "5.0.0"
        },
        {
            "integrations": "Panorama",
            "instance_names": "palo_alto_panorama",
            "playbookID": "palo_alto_panorama_test_pb",
            "timeout": 1000,
            "nightly": true
        },
        {
            "integrations": "Panorama",
            "instance_names": "palo_alto_panorama",
            "playbookID": "Panorama Query Logs - Test",
            "timeout": 1500,
            "nightly": true
        },
        {
            "integrations": "Panorama",
            "instance_names": "palo_alto_firewall_9.0",
            "playbookID": "palo_alto_firewall_test_pb",
            "timeout": 1000,
            "nightly": true
        },
        {
            "integrations": "Panorama",
            "instance_names": "palo_alto_panorama_9.0",
            "playbookID": "palo_alto_panorama_test_pb",
            "timeout": 1000,
            "nightly": true
        },
        {
            "integrations": "Panorama",
            "instance_names": "palo_alto_firewall_9.0",
            "playbookID": "PAN-OS URL Filtering enrichment - Test"
        },
        {
            "integrations": "Tenable.io",
            "playbookID": "Tenable.io test"
        },
        {
            "playbookID": "URLDecode-Test"
        },
        {
            "playbookID": "GetTime-Test"
        },
        {
            "playbookID": "GetTime-ObjectVsStringTest"
        },
        {
            "integrations": "Tenable.io",
            "playbookID": "Tenable.io Scan Test",
            "nightly": true,
            "timeout": 900
        },
        {
            "integrations": "Tenable.sc",
            "playbookID": "tenable-sc-scan-test",
            "nightly": true,
            "timeout": 600
        },
        {
            "integrations": "google-vault",
            "playbookID": "Google-Vault-Generic-Test",
            "nightly": true,
            "timeout": 3600,
            "memory_threshold": 130
        },
        {
            "integrations": "google-vault",
            "playbookID": "Google_Vault-Search_And_Display_Results_test",
            "nightly": true,
            "memory_threshold": 130,
            "timeout": 3600
        },
        {
            "playbookID": "Luminate-TestPlaybook",
            "integrations": "Luminate"
        },
        {
            "integrations": "MxToolBox",
            "playbookID": "MxToolbox-test"
        },
        {
            "integrations": "Nessus",
            "playbookID": "Nessus - Test"
        },
        {
            "playbookID": "Palo Alto Networks - Malware Remediation Test",
            "fromversion": "4.5.0"
        },
        {
            "playbookID": "SumoLogic-Test",
            "integrations": "SumoLogic",
            "fromversion": "4.1.0"
        },
        {
            "playbookID": "ParseEmailFiles-test"
        },
        {
            "playbookID": "PAN-OS - Block IP and URL - External Dynamic List v2 Test",
            "integrations": [
                "Panorama",
                "palo_alto_networks_pan_os_edl_management"
            ],
            "instance_names": "palo_alto_firewall_9.0",
            "fromversion": "4.0.0"
        },
        {
            "playbookID": "Test_EDL",
            "integrations": "EDL",
            "fromversion": "5.5.0"
        },
        {
            "playbookID": "Test_export_indicators_service",
            "integrations": "ExportIndicators",
            "fromversion": "5.5.0"
        },
        {
            "playbookID": "PAN-OS - Block IP - Custom Block Rule Test",
            "integrations": "Panorama",
            "instance_names": "palo_alto_panorama",
            "fromversion": "4.0.0"
        },
        {
            "playbookID": "PAN-OS - Block IP - Static Address Group Test",
            "integrations": "Panorama",
            "instance_names": "palo_alto_panorama",
            "fromversion": "4.0.0"
        },
        {
            "playbookID": "PAN-OS - Block URL - Custom URL Category Test",
            "integrations": "Panorama",
            "instance_names": "palo_alto_panorama",
            "fromversion": "4.0.0"
        },
        {
            "playbookID": "Endpoint Malware Investigation - Generic - Test",
            "integrations": [
                "Traps",
                "Cylance Protect v2",
                "Demisto REST API"
            ],
            "fromversion": "5.0.0",
            "timeout": 1200
        },
        {
            "playbookID": "ParseExcel-test"
        },
        {
            "playbookID": "Detonate File - No Files test"
        },
        {
            "integrations": "SentinelOne V2",
            "playbookID": "SentinelOne V2 - test"
        },
        {
            "integrations": "InfoArmor VigilanteATI",
            "playbookID": "InfoArmorVigilanteATITest"
        },
        {
            "integrations": "IntSights",
            "instance_names": "intsights_standard_account",
            "playbookID": "IntSights Test",
            "nightly": true
        },
        {
            "integrations": "IntSights",
            "playbookID": "IntSights Mssp Test",
            "instance_names": "intsights_mssp_account",
            "nightly": true
        },
        {
            "integrations": "dnstwist",
            "playbookID": "dnstwistTest"
        },
        {
            "integrations": "BitDam",
            "playbookID": "Detonate File - BitDam Test"
        },
        {
            "integrations": "Threat Grid",
            "playbookID": "Test-Detonate URL - ThreatGrid",
            "timeout": 600
        },
        {
            "integrations": "Threat Grid",
            "playbookID": "ThreatGridTest",
            "timeout": 600
        },
        {
            "integrations": [
                "Palo Alto Minemeld",
                "Panorama"
            ],
            "instance_names": "palo_alto_firewall",
            "playbookID": "block_indicators_-_generic_-_test"
        },
        {
            "integrations": "Signal Sciences WAF",
            "playbookID": "SignalSciences-Test"
        },
        {
            "integrations": "RTIR",
            "playbookID": "RTIR Test"
        },
        {
            "integrations": "RedCanary",
            "playbookID": "RedCanaryTest",
            "nightly": true
        },
        {
            "integrations": "Devo",
            "playbookID": "Devo test",
            "timeout": 500
        },
        {
            "playbookID": "URL Enrichment - Generic v2 - Test",
            "integrations": [
                "Rasterize",
                "VirusTotal - Private API"
            ],
            "instance_names": "virus_total_private_api_general",
            "timeout": 500,
            "pid_threshold": 12
        },
        {
            "playbookID": "CutTransformerTest"
        },
        {
            "playbookID": "Default - Test",
            "integrations": [
                "ThreatQ v2",
                "Demisto REST API"
            ],
            "fromversion": "5.0.0"
        },
        {
            "integrations": "SCADAfence CNM",
            "playbookID": "SCADAfence_test"
        },
        {
            "integrations": "ProtectWise",
            "playbookID": "Protectwise-Test"
        },
        {
            "integrations": "WhatsMyBrowser",
            "playbookID": "WhatsMyBrowser-Test"
        },
        {
            "integrations": "BigFix",
            "playbookID": "BigFixTest"
        },
        {
            "integrations": "Lastline v2",
            "playbookID": "Lastline v2 - Test",
            "nightly": true
        },
        {
            "integrations": "McAfee DXL",
            "playbookID": "McAfee DXL - Test"
        },
        {
            "playbookID": "TextFromHTML_test_playbook"
        },
        {
            "playbookID": "PortListenCheck-test"
        },
        {
            "integrations": "ThreatExchange",
            "playbookID": "ThreatExchange-test"
        },
        {
            "integrations": "Joe Security",
            "playbookID": "JoeSecurityTestPlaybook",
            "timeout": 500,
            "nightly": true
        },
        {
            "integrations": "Joe Security",
            "playbookID": "JoeSecurityTestDetonation",
            "timeout": 2000,
            "nightly": true
        },
        {
            "integrations": "WildFire-v2",
            "playbookID": "Wildfire Test"
        },
        {
            "integrations": "WildFire-v2",
            "playbookID": "Detonate URL - WildFire-v2 - Test"
        },
        {
            "integrations": "GRR",
            "playbookID": "GRR Test",
            "nightly": true
        },
        {
            "integrations": "VirusTotal",
            "instance_names": "virus_total_general",
            "playbookID": "virusTotal-test-playbook",
            "timeout": 1400,
            "nightly": true
        },
        {
            "integrations": "VirusTotal",
            "instance_names": "virus_total_preferred_vendors",
            "playbookID": "virusTotaI-test-preferred-vendors",
            "timeout": 1400,
            "nightly": true
        },
        {
            "integrations": "Preempt",
            "playbookID": "Preempt Test"
        },
        {
            "integrations": "Gmail",
            "playbookID": "get_original_email_-_gmail_-_test"
        },
        {
            "integrations": [
                "Gmail Single User",
                "Gmail"
            ],
            "playbookID": "Gmail Single User - Test",
            "fromversion": "4.5.0"
        },
        {
            "integrations": "EWS v2",
            "playbookID": "get_original_email_-_ews-_test",
            "instance_names": "ewv2_regular"
        },
        {
            "integrations": [
                "EWS v2",
                "EWS Mail Sender"
            ],
            "playbookID": "EWS search-mailbox test",
            "instance_names": "ewv2_regular",
            "timeout": 300
        },
        {
            "integrations": "PagerDuty v2",
            "playbookID": "PagerDuty Test"
        },
        {
            "playbookID": "test_delete_context"
        },
        {
            "playbookID": "DeleteContext-auto-test"
        },
        {
            "playbookID": "GmailTest",
            "integrations": "Gmail"
        },
        {
            "playbookID": "Gmail Convert Html Test",
            "integrations": "Gmail"
        },
        {
            "playbookID": "reputations.json Test",
            "toversion": "5.0.0"
        },
        {
            "playbookID": "Indicators reputation-.json Test",
            "fromversion": "5.5.0"
        },
        {
            "playbookID": "Test IP Indicator Fields",
            "fromversion": "5.0.0"
        },
        {
            "playbookID": "Dedup - Generic v2 - Test",
            "fromversion": "5.0.0"
        },
        {
            "playbookID": "TestDedupIncidentsPlaybook"
        },
        {
            "playbookID": "TestDedupIncidentsByName"
        },
        {
            "integrations": "McAfee Advanced Threat Defense",
            "playbookID": "Test Playbook McAfee ATD",
            "timeout": 700
        },
        {
            "playbookID": "stripChars - Test"
        },
        {
            "integrations": "McAfee Advanced Threat Defense",
            "playbookID": "Test Playbook McAfee ATD Upload File"
        },
        {
            "playbookID": "exporttocsv_script_test"
        },
        {
            "playbookID": "Set - Test"
        },
        {
            "integrations": "Intezer v2",
            "playbookID": "Intezer Testing v2",
            "fromversion": "4.1.0",
            "timeout": 600
        },
        {
            "integrations": "FalconIntel",
            "playbookID": "CrowdStrike Falcon Intel v2"
        },
        {
            "integrations": [
                "Mail Sender (New)",
                "Gmail"
            ],
            "playbookID": "Mail Sender (New) Test",
            "instance_names": [
                "Mail_Sender_(New)_STARTTLS"
            ]
        },
        {
            "integrations": [
                "Mail Sender (New)",
                "Gmail"
            ],
            "playbookID": "Mail Sender (New) Test",
            "instance_names": [
                "Mail_Sender_(New)_SSL/TLS"
            ]
        },
        {
            "playbookID": "buildewsquery_test"
        },
        {
            "integrations": "Rapid7 Nexpose",
            "playbookID": "nexpose_test",
            "timeout": 240
        },
        {
            "playbookID": "GetIndicatorDBotScore Test"
        },
        {
            "integrations": "EWS Mail Sender",
            "playbookID": "EWS Mail Sender Test"
        },
        {
            "integrations": [
                "EWS Mail Sender",
                "Rasterize"
            ],
            "playbookID": "EWS Mail Sender Test 2"
        },
        {
            "playbookID": "decodemimeheader_-_test"
        },
        {
            "integrations": "CVE Search v2",
            "playbookID": "cve_enrichment_-_generic_-_test"
        },
        {
            "playbookID": "test_url_regex"
        },
        {
            "integrations": "Skyformation",
            "playbookID": "TestSkyformation"
        },
        {
            "integrations": "okta",
            "playbookID": "okta_test_playbook",
            "timeout": 240
        },
        {
            "integrations": "Okta v2",
            "playbookID": "OktaV2-Test",
            "nightly": true,
            "timeout": 300
        },
        {
            "playbookID": "Test filters & transformers scripts"
        },
        {
            "integrations": "Salesforce",
            "playbookID": "SalesforceTestPlaybook"
        },
        {
            "integrations": "McAfee ESM-v10",
            "instance_names": "v10.2.0",
            "playbookID": "McAfeeESMTest",
            "timeout": 500
        },
        {
            "integrations": "McAfee ESM-v10",
            "instance_names": "v10.3.0",
            "playbookID": "McAfeeESMTest",
            "timeout": 500
        },
        {
            "integrations": "McAfee ESM-v10",
            "instance_names": "v11.1.3",
            "playbookID": "McAfeeESMTest",
            "timeout": 500
        },
        {
            "integrations": "GoogleSafeBrowsing",
            "playbookID": "Google Safe Browsing Test",
            "timeout": 240,
            "fromversion": "5.0.0"
        },
        {
            "integrations": "EWS v2",
            "playbookID": "EWSv2_empty_attachment_test",
            "instance_names": "ewv2_regular"
        },
        {
            "integrations": "EWS v2",
            "playbookID": "EWS Public Folders Test",
            "instance_names": "ewv2_regular"
        },
        {
            "integrations": "Symantec Endpoint Protection V2",
            "playbookID": "SymantecEndpointProtection_Test"
        },
        {
            "integrations": "carbonblackprotection",
            "playbookID": "search_endpoints_by_hash_-_carbon_black_protection_-_test",
            "timeout": 500
        },
        {
            "playbookID": "Process Email - Generic - Test - Incident Starter",
            "fromversion": "6.0.0",
            "integrations": "Rasterize",
            "timeout": 240
        },
        {
            "integrations": "FalconHost",
            "playbookID": "search_endpoints_by_hash_-_crowdstrike_-_test",
            "timeout": 500
        },
        {
            "integrations": "FalconHost",
            "playbookID": "CrowdStrike Endpoint Enrichment - Test"
        },
        {
            "integrations": "FalconHost",
            "playbookID": "FalconHost Test"
        },
        {
            "integrations": "CrowdstrikeFalcon",
            "playbookID": "Test - CrowdStrike Falcon",
            "fromversion": "4.1.0"
        },
        {
            "playbookID": "ExposeIncidentOwner-Test"
        },
        {
            "integrations": "google",
            "playbookID": "GsuiteTest"
        },
        {
            "integrations": "OpenPhish",
            "playbookID": "OpenPhish Test Playbook"
        },
        {
            "integrations": "RSA Archer",
            "playbookID": "Archer-Test-Playbook",
            "nightly": true
        },
        {
            "integrations": "jira-v2",
            "playbookID": "Jira-v2-Test",
            "timeout": 500
        },
        {
            "integrations": "ipinfo",
            "playbookID": "IPInfoTest"
        },
        {
            "playbookID": "VerifyHumanReadableFormat"
        },
        {
            "playbookID": "strings-test"
        },
        {
            "playbookID": "TestCommonPython",
            "timeout": 500
        },
        {
            "playbookID": "TestFileCreateAndUpload"
        },
        {
            "playbookID": "TestIsValueInArray"
        },
        {
            "playbookID": "TestStringReplace"
        },
        {
            "playbookID": "TestHttpPlaybook"
        },
        {
            "integrations": "SplunkPy",
            "playbookID": "SplunkPy-Test-V2",
            "memory_threshold": 500,
            "instance_names": "use_default_handler"
        },
        {
            "integrations": "SplunkPy",
            "playbookID": "Splunk-Test",
            "memory_threshold": 200,
            "instance_names": "use_default_handler"
        },
        {
            "integrations": "SplunkPy",
            "playbookID": "SplunkPySearch_Test",
            "memory_threshold": 200,
            "instance_names": "use_default_handler"
        },
        {
            "integrations": "SplunkPy",
            "playbookID": "SplunkPy-Test-V2",
            "memory_threshold": 500,
            "instance_names": "use_python_requests_handler"
        },
        {
            "integrations": "SplunkPy",
            "playbookID": "Splunk-Test",
            "memory_threshold": 500,
            "instance_names": "use_python_requests_handler"
        },
        {
            "integrations": "SplunkPy",
            "playbookID": "SplunkPySearch_Test",
            "memory_threshold": 200,
            "instance_names": "use_python_requests_handler"
        },
        {
            "integrations": "McAfee NSM",
            "playbookID": "McAfeeNSMTest",
            "timeout": 400,
            "nightly": true
        },
        {
            "integrations": "PhishTank",
            "playbookID": "PhishTank Testing"
        },
        {
            "integrations": "McAfee Web Gateway",
            "playbookID": "McAfeeWebGatewayTest",
            "timeout": 500
        },
        {
            "integrations": "TCPIPUtils",
            "playbookID": "TCPUtils-Test"
        },
        {
            "playbookID": "listExecutedCommands-Test"
        },
        {
            "integrations": "AWS - Lambda",
            "playbookID": "AWS-Lambda-Test (Read-Only)"
        },
        {
            "integrations": "Service Manager",
            "playbookID": "TestHPServiceManager",
            "timeout": 400
        },
        {
            "playbookID": "LanguageDetect-Test",
            "timeout": 300
        },
        {
            "integrations": "Forcepoint",
            "playbookID": "forcepoint test",
            "timeout": 500,
            "nightly": true
        },
        {
            "playbookID": "GeneratePassword-Test"
        },
        {
            "playbookID": "ZipFile-Test"
        },
        {
            "playbookID": "UnzipFile-Test"
        },
        {
            "playbookID": "Test-IsMaliciousIndicatorFound",
            "fromversion": "5.0.0"
        },
        {
            "playbookID": "TestExtractHTMLTables"
        },
        {
            "integrations": "carbonblackliveresponse",
            "playbookID": "Carbon Black Live Response Test",
            "nightly": true,
            "fromversion": "5.0.0"
        },
        {
            "integrations": "urlscan.io",
            "playbookID": "urlscan_malicious_Test",
            "timeout": 500
        },
        {
            "integrations": "EWS v2",
            "playbookID": "pyEWS_Test",
            "instance_names": "ewv2_regular"
        },
        {
            "integrations": "EWS v2",
            "playbookID": "pyEWS_Test",
            "instance_names": "ewsv2_separate_process"
        },
        {
            "integrations": "remedy_sr_beta",
            "playbookID": "remedy_sr_test_pb"
        },
        {
            "integrations": "Netskope",
            "playbookID": "Netskope Test"
        },
        {
            "integrations": "Cylance Protect v2",
            "playbookID": "Cylance Protect v2 Test"
        },
        {
            "integrations": "ReversingLabs Titanium Cloud",
            "playbookID": "ReversingLabsTCTest"
        },
        {
            "integrations": "ReversingLabs A1000",
            "playbookID": "ReversingLabsA1000Test"
        },
        {
            "integrations": "Demisto Lock",
            "playbookID": "DemistoLockTest"
        },
        {
            "playbookID": "test-domain-indicator",
            "timeout": 400
        },
        {
            "playbookID": "Cybereason Test",
            "integrations": "Cybereason",
            "timeout": 1200,
            "fromversion": "4.1.0"
        },
        {
            "integrations": "VirusTotal - Private API",
            "instance_names": "virus_total_private_api_general",
            "playbookID": "File Enrichment - Virus Total Private API Test",
            "nightly": true
        },
        {
            "integrations": "VirusTotal - Private API",
            "instance_names": "virus_total_private_api_general",
            "playbookID": "virusTotalPrivateAPI-test-playbook",
            "timeout": 1400,
            "nightly": true,
            "pid_threshold": 12
        },
        {
            "integrations": [
                "VirusTotal - Private API",
                "VirusTotal"
            ],
            "playbookID": "vt-detonate test",
            "instance_names": [
                "virus_total_private_api_general",
                "virus_total_general"
            ],
            "timeout": 1400,
            "fromversion": "5.5.0",
            "nightly": true
        },
        {
            "integrations": "Cisco ASA",
            "playbookID": "Cisco ASA - Test Playbook"
        },
        {
            "integrations": "VirusTotal - Private API",
            "instance_names": "virus_total_private_api_preferred_vendors",
            "playbookID": "virusTotalPrivateAPI-test-preferred-vendors",
            "timeout": 1400,
            "nightly": true
        },
        {
            "integrations": "Cisco Meraki",
            "playbookID": "Cisco-Meraki-Test"
        },
        {
            "integrations": "Microsoft Defender Advanced Threat Protection",
            "playbookID": "Microsoft Defender Advanced Threat Protection - Test",
            "instance_names": "microsoft_defender_atp_prod"
        },
        {
            "integrations": "Microsoft Defender Advanced Threat Protection",
            "playbookID": "Microsoft Defender Advanced Threat Protection - Test",
            "instance_names": "microsoft_defender_atp_dev"
        },
        {
            "integrations": "Tanium",
            "playbookID": "Tanium Test Playbook",
            "nightly": true,
            "timeout": 1200,
            "pid_threshold": 10
        },
        {
            "integrations": "Recorded Future",
            "playbookID": "Recorded Future Test",
            "nightly": true
        },
        {
            "integrations": "Microsoft Graph",
            "playbookID": "Microsoft Graph Test",
            "instance_names": "ms_graph_security_dev"
        },
        {
            "integrations": "Microsoft Graph",
            "playbookID": "Microsoft Graph Test",
            "instance_names": "ms_graph_security_prod"
        },
        {
            "integrations": "Microsoft Graph User",
            "playbookID": "Microsoft Graph - Test",
            "instance_names": "ms_graph_user_dev"
        },
        {
            "integrations": "Microsoft Graph User",
            "playbookID": "Microsoft Graph - Test",
            "instance_names": "ms_graph_user_prod"
        },
        {
            "integrations": "Microsoft Graph Groups",
            "playbookID": "Microsoft Graph Groups - Test",
            "instance_names": "ms_graph_groups_dev"
        },
        {
            "integrations": "Microsoft Graph Groups",
            "playbookID": "Microsoft Graph Groups - Test",
            "instance_names": "ms_graph_groups_prod"
        },
        {
            "integrations": "Microsoft_Graph_Files",
            "playbookID": "test_MsGraphFiles",
            "instance_names": "ms_graph_files_dev",
            "fromversion": "5.0.0"
        },
        {
            "integrations": "Microsoft_Graph_Files",
            "playbookID": "test_MsGraphFiles",
            "instance_names": "ms_graph_files_prod",
            "fromversion": "5.0.0"
        },
        {
            "integrations": "Microsoft Graph Calendar",
            "playbookID": "Microsoft Graph Calendar - Test",
            "instance_names": "ms_graph_calendar_dev"
        },
        {
            "integrations": "Microsoft Graph Calendar",
            "playbookID": "Microsoft Graph Calendar - Test",
            "instance_names": "ms_graph_calendar_prod"
        },
        {
            "integrations": "Microsoft Graph Device Management",
            "playbookID": "MSGraph_DeviceManagement_Test",
            "instance_names": "ms_graph_device_management_oproxy_dev",
            "fromversion": "5.0.0"
        },
        {
            "integrations": "Microsoft Graph Device Management",
            "playbookID": "MSGraph_DeviceManagement_Test",
            "instance_names": "ms_graph_device_management_oproxy_prod",
            "fromversion": "5.0.0"
        },
        {
            "integrations": "Microsoft Graph Device Management",
            "playbookID": "MSGraph_DeviceManagement_Test",
            "instance_names": "ms_graph_device_management_self_deployed_prod",
            "fromversion": "5.0.0"
        },
        {
            "integrations": "RedLock",
            "playbookID": "RedLockTest",
            "nightly": true
        },
        {
            "integrations": "Symantec Messaging Gateway",
            "playbookID": "Symantec Messaging Gateway Test"
        },
        {
            "integrations": "ThreatConnect v2",
            "playbookID": "ThreatConnect v2 - Test",
            "fromversion": "5.0.0"
        },
        {
            "integrations": "VxStream",
            "playbookID": "VxStream Test",
            "nightly": true
        },
        {
            "integrations": "Cylance Protect",
            "playbookID": "get_file_sample_by_hash_-_cylance_protect_-_test",
            "timeout": 240
        },
        {
            "integrations": "Cylance Protect",
            "playbookID": "endpoint_enrichment_-_generic_test"
        },
        {
            "integrations": "QRadar",
            "playbookID": "test_Qradar",
            "fromversion": "5.5.0"
        },
        {
            "integrations": "VMware",
            "playbookID": "VMWare Test"
        },
        {
            "integrations": "Anomali ThreatStream",
            "playbookID": "Anomali_ThreatStream_Test"
        },
        {
            "integrations": "Farsight DNSDB",
            "playbookID": "DNSDBTest"
        },
        {
            "integrations": "carbonblack-v2",
            "playbookID": "Carbon Black Response Test",
            "fromversion": "5.0.0"
        },
        {
            "integrations": "Cisco Umbrella Investigate",
            "playbookID": "Cisco Umbrella Test"
        },
        {
            "integrations": "icebrg",
            "playbookID": "Icebrg Test",
            "timeout": 500
        },
        {
            "integrations": "Symantec MSS",
            "playbookID": "SymantecMSSTest"
        },
        {
            "integrations": "Remedy AR",
            "playbookID": "Remedy AR Test"
        },
        {
            "integrations": "AWS - IAM",
            "playbookID": "d5cb69b1-c81c-4f27-8a40-3106c0cb2620"
        },
        {
            "integrations": "McAfee Active Response",
            "playbookID": "McAfee-MAR_Test",
            "timeout": 700
        },
        {
            "integrations": "McAfee Threat Intelligence Exchange",
            "playbookID": "McAfee-TIE Test",
            "timeout": 700
        },
        {
            "integrations": "ArcSight Logger",
            "playbookID": "ArcSight Logger test"
        },
        {
            "integrations": "ArcSight ESM v2",
            "playbookID": "ArcSight ESM v2 Test"
        },
        {
            "integrations": "ArcSight ESM v2",
            "playbookID": "test Arcsight - Get events related to the Case"
        },
        {
            "integrations": "XFE",
            "playbookID": "XFE Test",
            "timeout": 140,
            "nightly": true
        },
        {
            "integrations": "XFE_v2",
            "playbookID": "Test_XFE_v2",
            "timeout": 500,
            "nightly": true
        },
        {
            "integrations": "McAfee Threat Intelligence Exchange",
            "playbookID": "search_endpoints_by_hash_-_tie_-_test",
            "timeout": 500
        },
        {
            "integrations": "iDefense",
            "playbookID": "iDefenseTest",
            "timeout": 300
        },
        {
            "integrations": "AbuseIPDB",
            "playbookID": "AbuseIPDB Test",
            "nightly": true
        },
        {
            "integrations": "AbuseIPDB",
            "playbookID": "AbuseIPDB PopulateIndicators Test",
            "nightly": true
        },
        {
            "integrations": "LogRhythm",
            "playbookID": "LogRhythm-Test-Playbook",
            "timeout": 200
        },
        {
            "integrations": "FireEye HX",
            "playbookID": "FireEye HX Test"
        },
        {
            "integrations": "Phish.AI",
            "playbookID": "PhishAi-Test"
        },
        {
            "integrations": "Phish.AI",
            "playbookID": "Test-Detonate URL - Phish.AI"
        },
        {
            "integrations": "Centreon",
            "playbookID": "Centreon-Test-Playbook"
        },
        {
            "playbookID": "ReadFile test"
        },
        {
            "integrations": "AlphaSOC Wisdom",
            "playbookID": "AlphaSOC-Wisdom-Test"
        },
        {
            "integrations": "carbonblack-v2",
            "playbookID": "CBFindIP - Test"
        },
        {
            "integrations": "Jask",
            "playbookID": "Jask_Test",
            "fromversion": "4.1.0"
        },
        {
            "integrations": "Infocyte",
            "playbookID": "Infocyte-Test",
            "timeout": 1200,
            "fromversion": "5.5.0"
        },
        {
            "integrations": "Qualys",
            "playbookID": "Qualys-Test"
        },
        {
            "integrations": "Whois",
            "playbookID": "whois_test",
            "fromversion": "4.1.0"
        },
        {
            "integrations": "RSA NetWitness Endpoint",
            "playbookID": "NetWitness Endpoint Test"
        },
        {
            "integrations": "Check Point Sandblast",
            "playbookID": "Sandblast_malicious_test"
        },
        {
            "playbookID": "TestMatchRegex"
        },
        {
            "integrations": "ActiveMQ",
            "playbookID": "ActiveMQ Test"
        },
        {
            "playbookID": "RegexGroups Test"
        },
        {
            "integrations": "Cisco ISE",
            "playbookID": "cisco-ise-test-playbook"
        },
        {
            "integrations": "RSA NetWitness v11.1",
            "playbookID": "RSA NetWitness Test"
        },
        {
            "playbookID": "ExifReadTest"
        },
        {
            "integrations": "Cuckoo Sandbox",
            "playbookID": "CuckooTest",
            "timeout": 700
        },
        {
            "integrations": "VxStream",
            "playbookID": "Test-Detonate URL - Crowdstrike",
            "timeout": 1200
        },
        {
            "playbookID": "Detonate File - Generic Test",
            "timeout": 500
        },
        {
            "integrations": [
                "Lastline v2",
                "WildFire-v2",
                "SNDBOX",
                "VxStream",
                "McAfee Advanced Threat Defense"
            ],
            "playbookID": "Detonate File - Generic Test",
            "timeout": 2400,
            "nightly": true
        },
        {
            "playbookID": "detonate_file_-_generic_test",
            "toversion": "3.6.0"
        },
        {
            "playbookID": "STIXParserTest"
        },
        {
            "playbookID": "VerifyJSON - Test",
            "fromversion": "5.5.0"
        },
        {
            "playbookID": "PowerShellCommon-Test",
            "fromversion": "5.5.0"
        },
        {
            "playbookID": "Detonate URL - Generic Test",
            "timeout": 2000,
            "nightly": true,
            "integrations": [
                "McAfee Advanced Threat Defense",
                "VxStream",
                "Lastline v2"
            ]
        },
        {
            "integrations": [
                "FalconHost",
                "McAfee Threat Intelligence Exchange",
                "carbonblackprotection",
                "carbonblack"
            ],
            "playbookID": "search_endpoints_by_hash_-_generic_-_test",
            "timeout": 500,
            "toversion": "4.4.9"
        },
        {
            "integrations": "Zscaler",
            "playbookID": "Zscaler Test",
            "nightly": true,
            "timeout": 500
        },
        {
            "playbookID": "DemistoUploadFileToIncident Test",
            "integrations": "Demisto REST API"
        },
        {
            "playbookID": "DemistoUploadFile Test",
            "integrations": "Demisto REST API"
        },
        {
            "playbookID": "MaxMind Test",
            "integrations": "MaxMind GeoIP2"
        },
        {
            "playbookID": "Test Sagemaker",
            "integrations": "AWS Sagemaker"
        },
        {
            "playbookID": "C2sec-Test",
            "integrations": "C2sec irisk",
            "fromversion": "5.0.0"
        },
        {
            "playbookID": "Phishing v2 - Test - Incident Starter",
            "fromversion": "6.0.0",
            "timeout": 1200,
            "nightly": true,
            "integrations": [
                "EWS Mail Sender",
                "Have I Been Pwned? V2",
                "Demisto REST API",
                "Rasterize"
            ]
        },
        {
            "playbookID": "Phishing - Core - Test - Incident Starter",
            "fromversion": "6.0.0",
            "timeout": 1700,
            "nightly": true,
            "integrations": [
                "EWS Mail Sender",
                "Have I Been Pwned? V2",
                "Demisto REST API",
                "Rasterize"
            ]
        },
        {
            "integrations": "duo",
            "playbookID": "DUO Test Playbook"
        },
        {
            "playbookID": "SLA Scripts - Test",
            "fromversion": "4.1.0"
        },
        {
            "playbookID": "PcapHTTPExtractor-Test"
        },
        {
            "playbookID": "Ping Test Playbook"
        },
        {
            "playbookID": "Active Directory Test",
            "integrations": "Active Directory Query v2",
            "instance_names": "active_directory_ninja"
        },
        {
            "playbookID": "AD v2 - debug-mode - Test",
            "integrations": "Active Directory Query v2",
            "instance_names": "active_directory_ninja",
            "fromversion": "5.0.0"
        },
        {
            "playbookID": "Docker Hardening Test",
            "fromversion": "5.0.0"
        },
        {
            "integrations": "Active Directory Query v2",
            "instance_names": "active_directory_ninja",
            "playbookID": "Active Directory Query V2 configuration with port"
        },
        {
            "integrations": "mysql",
            "playbookID": "MySQL Test"
        },
        {
            "playbookID": "Email Address Enrichment - Generic v2.1 - Test",
            "integrations": "Active Directory Query v2",
            "instance_names": "active_directory_ninja"
        },
        {
            "integrations": "Cofense Intelligence",
            "playbookID": "Test - Cofense Intelligence",
            "timeout": 500
        },
        {
            "playbookID": "GDPRContactAuthorities Test"
        },
        {
            "integrations": "Google Resource Manager",
            "playbookID": "GoogleResourceManager-Test",
            "timeout": 500,
            "nightly": true
        },
        {
            "integrations": "SlashNext Phishing Incident Response",
            "playbookID": "SlashNextPhishingIncidentResponse-Test",
            "timeout": 500,
            "nightly": true
        },
        {
            "integrations": "Google Cloud Storage",
            "playbookID": "GCS - Test",
            "timeout": 500,
            "nightly": true,
            "memory_threshold": 80
        },
        {
            "integrations": "GooglePubSub",
            "playbookID": "GooglePubSub_Test",
            "nightly": true,
            "fromversion": "5.0.0"
        },
        {
            "playbookID": "Calculate Severity - Generic v2 - Test",
            "integrations": [
                "Palo Alto Minemeld",
                "Active Directory Query v2"
            ],
            "instance_names": "active_directory_ninja",
            "fromversion": "4.5.0"
        },
        {
            "integrations": "Freshdesk",
            "playbookID": "Freshdesk-Test",
            "timeout": 500,
            "nightly": true
        },
        {
            "playbookID": "Autoextract - Test",
            "fromversion": "4.1.0"
        },
        {
            "playbookID": "FilterByList - Test",
            "fromversion": "4.5.0"
        },
        {
            "playbookID": "Impossible Traveler - Test",
            "integrations": [
                "Ipstack",
                "ipinfo",
                "Rasterize",
                "Active Directory Query v2",
                "Demisto REST API"
            ],
            "instance_names": "active_directory_ninja",
            "fromversion": "5.0.0",
            "timeout": 700
        },
        {
            "playbookID": "Active Directory - Get User Manager Details - Test",
            "integrations": "Active Directory Query v2",
            "instance_names": "active_directory_80k",
            "fromversion": "4.5.0"
        },
        {
            "integrations": "Kafka V2",
            "playbookID": "Kafka Test"
        },
        {
            "playbookID": "File Enrichment - Generic v2 - Test",
            "instance_names": "virus_total_private_api_general",
            "integrations": [
                "VirusTotal - Private API",
                "Cylance Protect v2"
            ]
        },
        {
            "integrations": [
                "epo",
                "McAfee Active Response"
            ],
            "playbookID": "Endpoint data collection test",
            "timeout": 500
        },
        {
            "integrations": [
                "epo",
                "McAfee Active Response"
            ],
            "playbookID": "MAR - Endpoint data collection test",
            "timeout": 500
        },
        {
            "integrations": "DUO Admin",
            "playbookID": "DuoAdmin API test playbook"
        },
        {
            "integrations": [
                "TAXII Server",
                "TAXIIFeed"
            ],
            "playbookID": "TAXII_Feed_Test",
            "fromversion": "5.5.0",
            "timeout": 300
        },
        {
            "integrations": "TAXII 2 Feed",
            "playbookID": "TAXII 2 Feed Test",
            "fromversion": "5.5.0"
        },
        {
            "integrations": "Traps",
            "playbookID": "Traps test",
            "timeout": 600
        },
        {
            "playbookID": "TestShowScheduledEntries"
        },
        {
            "playbookID": "Calculate Severity - Standard - Test",
            "integrations": "Palo Alto Minemeld",
            "fromversion": "4.5.0"
        },
        {
            "integrations": "Symantec Advanced Threat Protection",
            "playbookID": "Symantec ATP Test"
        },
        {
            "playbookID": "HTTPListRedirects - Test SSL"
        },
        {
            "playbookID": "HTTPListRedirects Basic Test"
        },
        {
            "playbookID": "CheckDockerImageAvailableTest"
        },
        {
            "playbookID": "ExtractDomainFromEmailTest"
        },
        {
            "playbookID": "Extract Indicators From File - Generic v2 - Test",
            "integrations": "Image OCR",
            "timeout": 300,
            "fromversion": "4.1.0",
            "toversion": "4.4.9"
        },
        {
            "playbookID": "Extract Indicators From File - Generic v2 - Test",
            "integrations": "Image OCR",
            "timeout": 350,
            "fromversion": "4.5.0"
        },
        {
            "playbookID": "Endpoint Enrichment - Generic v2.1 - Test",
            "integrations": [
                "FalconHost",
                "Cylance Protect v2",
                "carbonblack-v2",
                "epo",
                "Active Directory Query v2"
            ],
            "instance_names": "active_directory_ninja"
        },
        {
            "playbookID": "EmailReputationTest",
            "integrations": "Have I Been Pwned? V2"
        },
        {
            "integrations": "Symantec Deepsight Intelligence",
            "playbookID": "Symantec Deepsight Test"
        },
        {
            "playbookID": "ExtractDomainFromEmailTest"
        },
        {
            "playbookID": "Wait Until Datetime - Test",
            "fromversion": "4.5.0"
        },
        {
            "playbookID": "PAN OS EDL Management - Test",
            "integrations": "palo_alto_networks_pan_os_edl_management"
        },
        {
            "playbookID": "PAN-OS DAG Configuration Test",
            "integrations": "Panorama",
            "instance_names": "palo_alto_panorama_9.0",
            "timeout": 300
        },
        {
            "playbookID": "PAN-OS Create Or Edit Rule Test",
            "integrations": "Panorama",
            "instance_names": "palo_alto_panorama_9.0",
            "timeout": 1000
        },
        {
            "playbookID": "PAN-OS EDL Setup v3 Test",
            "integrations": [
                "Panorama",
                "palo_alto_networks_pan_os_edl_management"
            ],
            "instance_names": "palo_alto_firewall_9.0",
            "timeout": 300
        },
        {
            "integrations": "Snowflake",
            "playbookID": "Snowflake-Test"
        },
        {
            "playbookID": "Account Enrichment - Generic v2.1 - Test",
            "integrations": "Active Directory Query v2",
            "instance_names": "active_directory_ninja"
        },
        {
            "integrations": "Cisco Umbrella Investigate",
            "playbookID": "Domain Enrichment - Generic v2 - Test"
        },
        {
            "integrations": "Google BigQuery",
            "playbookID": "Google BigQuery Test"
        },
        {
            "integrations": "Zoom",
            "playbookID": "Zoom_Test"
        },
        {
            "playbookID": "IP Enrichment - Generic v2 - Test",
            "integrations": "Threat Crowd",
            "fromversion": "4.1.0"
        },
        {
            "integrations": "Cherwell",
            "playbookID": "Cherwell Example Scripts - test"
        },
        {
            "integrations": "Cherwell",
            "playbookID": "Cherwell - test"
        },
        {
            "integrations": "CarbonBlackProtectionV2",
            "playbookID": "Carbon Black Enterprise Protection V2 Test"
        },
        {
            "integrations": "Active Directory Query v2",
            "instance_names": "active_directory_ninja",
            "playbookID": "Test ADGetUser Fails with no instances 'Active Directory Query' (old version)"
        },
        {
            "integrations": "ANYRUN",
            "playbookID": "ANYRUN-Test"
        },
        {
            "integrations": "ANYRUN",
            "playbookID": "Detonate File - ANYRUN - Test"
        },
        {
            "integrations": "ANYRUN",
            "playbookID": "Detonate URL - ANYRUN - Test"
        },
        {
            "integrations": "Netcraft",
            "playbookID": "Netcraft test"
        },
        {
            "integrations": "EclecticIQ Platform",
            "playbookID": "EclecticIQ Test"
        },
        {
            "playbookID": "FormattingPerformance - Test",
            "fromversion": "5.0.0"
        },
        {
            "integrations": "AWS - EC2",
            "playbookID": "2142f8de-29d5-4288-8426-0db39abe988b",
            "memory_threshold": 75
        },
        {
            "integrations": "AWS - EC2",
            "playbookID": "d66e5f86-e045-403f-819e-5058aa603c32"
        },
        {
            "integrations": "ANYRUN",
            "playbookID": "Detonate File From URL - ANYRUN - Test"
        },
        {
            "integrations": "AWS - CloudTrail",
            "playbookID": "3da2e31b-f114-4d7f-8702-117f3b498de9"
        },
        {
            "integrations": "carbonblackprotection",
            "playbookID": "67b0f25f-b061-4468-8613-43ab13147173"
        },
        {
            "integrations": "DomainTools",
            "playbookID": "DomainTools-Test"
        },
        {
            "integrations": "Exabeam",
            "playbookID": "Exabeam - Test"
        },
        {
            "integrations": "DomainTools Iris",
            "playbookID": "DomainTools Iris - Test",
            "fromversion": "4.1.0"
        },
        {
            "integrations": "Cisco Spark",
            "playbookID": "Cisco Spark Test New"
        },
        {
            "integrations": "Remedy On-Demand",
            "playbookID": "Remedy-On-Demand-Test"
        },
        {
            "playbookID": "ssdeepreputationtest"
        },
        {
            "playbookID": "TestIsEmailAddressInternal"
        },
        {
            "integrations": "Google Cloud Compute",
            "playbookID": "GoogleCloudCompute-Test"
        },
        {
            "integrations": "AWS - S3",
            "playbookID": "97393cfc-2fc4-4dfe-8b6e-af64067fc436"
        },
        {
            "integrations": "Image OCR",
            "playbookID": "TestImageOCR"
        },
        {
            "integrations": "fireeye",
            "playbookID": "Detonate File - FireEye AX - Test"
        },
        {
            "integrations": [
                "Rasterize",
                "Image OCR"
            ],
            "playbookID": "Rasterize Test",
            "fromversion": "5.0.0"
        },
        {
            "integrations": [
                "Rasterize",
                "Image OCR"
            ],
            "playbookID": "Rasterize 4.5 Test",
            "toversion": "4.5.9"
        },
        {
            "integrations": "Rasterize",
            "playbookID": "RasterizeImageTest",
            "fromversion": "5.0.0"
        },
        {
            "integrations": "Ipstack",
            "playbookID": "Ipstack_Test"
        },
        {
            "integrations": "Perch",
            "playbookID": "Perch-Test"
        },
        {
            "integrations": "Forescout",
            "playbookID": "Forescout-Test"
        },
        {
            "integrations": "GitHub",
            "playbookID": "Git_Integration-Test"
        },
        {
            "integrations": "LogRhythmRest",
            "playbookID": "LogRhythm REST test"
        },
        {
            "integrations": "AlienVault USM Anywhere",
            "playbookID": "AlienVaultUSMAnywhereTest"
        },
        {
            "playbookID": "PhishLabsTestPopulateIndicators"
        },
        {
            "playbookID": "Test_HTMLtoMD"
        },
        {
            "integrations": "PhishLabs IOC",
            "playbookID": "PhishLabsIOC TestPlaybook",
            "fromversion": "4.1.0"
        },
        {
            "integrations": "vmray",
            "playbookID": "VMRay-Test"
        },
        {
            "integrations": "PerceptionPoint",
            "playbookID": "PerceptionPoint Test",
            "fromversion": "4.1.0"
        },
        {
            "integrations": "AutoFocus V2",
            "playbookID": "AutoFocus V2 test",
            "fromversion": "5.0.0",
            "timeout": 1000
        },
        {
            "playbookID": "Process Email - Generic for Rasterize"
        },
        {
            "playbookID": "Send Investigation Summary Reports - Test",
            "integrations": "EWS Mail Sender",
            "fromversion": "4.5.0"
        },
        {
            "integrations": "Anomali ThreatStream v2",
            "playbookID": "ThreatStream-Test"
        },
        {
            "integrations": "Flashpoint",
            "playbookID": "Flashpoint_event-Test"
        },
        {
            "integrations": "Flashpoint",
            "playbookID": "Flashpoint_forum-Test"
        },
        {
            "integrations": "Flashpoint",
            "playbookID": "Flashpoint_report-Test"
        },
        {
            "integrations": "Flashpoint",
            "playbookID": "Flashpoint_reputation-Test"
        },
        {
            "integrations": "BluecatAddressManager",
            "playbookID": "Bluecat Address Manager test"
        },
        {
            "integrations": "MailListener - POP3 Beta",
            "playbookID": "MailListener-POP3 - Test"
        },
        {
            "playbookID": "sumList - Test"
        },
        {
            "integrations": "VulnDB",
            "playbookID": "Test-VulnDB"
        },
        {
            "integrations": "Shodan_v2",
            "playbookID": "Test-Shodan_v2",
            "timeout": 1000
        },
        {
            "integrations": "Threat Crowd",
            "playbookID": "ThreatCrowd - Test"
        },
        {
            "integrations": "GoogleDocs",
            "playbookID": "GoogleDocs-test"
        },
        {
            "playbookID": "Request Debugging - Test",
            "fromversion": "5.0.0"
        },
        {
            "playbookID": "Test Convert file hash to corresponding hashes",
            "fromversion": "4.5.0",
            "integrations": "VirusTotal",
            "instance_names": "virus_total_general"
        },
        {
            "playbookID": "PANW - Hunting and threat detection by indicator type Test",
            "fromversion": "5.0.0",
            "timeout": 1200,
            "integrations": [
                "Panorama",
                "Palo Alto Networks Cortex",
                "AutoFocus V2",
                "VirusTotal"
            ],
            "instance_names": [
                "palo_alto_panorama",
                "virus_total_general"
            ]
        },
        {
            "playbookID": "PAN-OS Query Logs For Indicators Test",
            "fromversion": "4.5.0",
            "timeout": 1500,
            "integrations": "Panorama",
            "instance_names": "palo_alto_panorama"
        },
        {
            "integrations": "Hybrid Analysis",
            "playbookID": "HybridAnalysis-Test",
            "timeout": 500,
            "fromversion": "4.1.0"
        },
        {
            "integrations": "Elasticsearch v2",
            "instance_names": "es_v7",
            "playbookID": "Elasticsearch_v2_test"
        },
        {
            "integrations": "ElasticsearchFeed",
            "instance_names": "es_demisto_feed",
            "playbookID": "Elasticsearch_Fetch_Demisto_Indicators_Test",
            "fromversion": "5.5.0"
        },
        {
            "integrations": "ElasticsearchFeed",
            "instance_names": "es_generic_feed",
            "playbookID": "Elasticsearch_Fetch_Custom_Indicators_Test",
            "fromversion": "5.5.0"
        },
        {
            "integrations": "Elasticsearch v2",
            "instance_names": "es_v6",
            "playbookID": "Elasticsearch_v2_test-v6"
        },
        {
            "integrations": "IronDefense",
            "playbookID": "IronDefenseTest"
        },
        {
            "integrations": "PolySwarm",
            "playbookID": "PolySwarm-Test"
        },
        {
            "integrations": "Kennav2",
            "playbookID": "Kenna Test"
        },
        {
            "integrations": "SecurityAdvisor",
            "playbookID": "SecurityAdvisor-Test",
            "fromversion": "4.5.0"
        },
        {
            "integrations": "Google Key Management Service",
            "playbookID": "Google-KMS-test",
            "pid_threshold": 6,
            "memory_threshold": 60
        },
        {
            "integrations": "SecBI",
            "playbookID": "SecBI - Test"
        },
        {
            "playbookID": "ExtractFQDNFromUrlAndEmail-Test"
        },
        {
            "integrations": "EWS v2",
            "playbookID": "Get EWS Folder Test",
            "fromversion": "4.5.0",
            "instance_names": "ewv2_regular",
            "timeout": 1200
        },
        {
            "integrations": "EWSO365",
            "playbookID": "EWS_O365_test",
            "fromversion": "5.0.0"
        },
        {
            "integrations": "QRadar",
            "playbookID": "QRadar Indicator Hunting Test",
            "timeout": 600,
            "fromversion": "5.0.0"
        },
        {
            "playbookID": "SetAndHandleEmpty test",
            "fromversion": "4.5.0"
        },
        {
            "integrations": "Tanium v2",
            "playbookID": "Tanium v2 - Test"
        },
        {
            "integrations": "Office 365 Feed",
            "playbookID": "Office365_Feed_Test",
            "fromversion": "5.5.0"
        },
        {
            "integrations": "GoogleCloudTranslate",
            "playbookID": "GoogleCloudTranslate-Test",
            "pid_threshold": 8
        },
        {
            "integrations": "Infoblox",
            "playbookID": "Infoblox Test"
        },
        {
            "integrations": "BPA",
            "playbookID": "Test-BPA",
            "fromversion": "4.5.0"
        },
        {
            "playbookID": "GetValuesOfMultipleFIelds Test",
            "fromversion": "4.5.0"
        },
        {
            "playbookID": "IsInternalHostName Test",
            "fromversion": "4.5.0"
        },
        {
            "playbookID": "DigitalGuardian-Test",
            "integrations": "Digital Guardian",
            "fromversion": "5.0.0"
        },
        {
            "integrations": "SplunkPy",
            "playbookID": "Splunk Indicator Hunting Test",
            "fromversion": "5.0.0",
            "memory_threshold": 500,
            "instance_names": "use_default_handler"
        },
        {
            "integrations": "BPA",
            "playbookID": "Test-BPA_Integration",
            "fromversion": "4.5.0"
        },
        {
            "integrations": "Sixgill",
            "playbookID": "Sixgill-Test",
            "fromversion": "5.0.0"
        },
        {
            "integrations": "AutoFocus Feed",
            "playbookID": "playbook-FeedAutofocus_test",
            "fromversion": "5.5.0"
        },
        {
            "integrations": "AutoFocus Daily Feed",
            "playbookID": "playbook-FeedAutofocus_daily_test",
            "fromversion": "5.5.0"
        },
        {
            "integrations": "PaloAltoNetworks_PrismaCloudCompute",
            "playbookID": "PaloAltoNetworks_PrismaCloudCompute-Test"
        },
        {
            "integrations": "Recorded Future Feed",
            "playbookID": "RecordedFutureFeed - Test",
            "timeout": 1000,
            "fromversion": "5.5.0",
            "memory_threshold": 86
        },
        {
            "integrations": "Expanse",
            "playbookID": "test-Expanse-Playbook",
            "fromversion": "5.0.0"
        },
        {
            "integrations": "Expanse",
            "playbookID": "test-Expanse",
            "fromversion": "5.0.0"
        },
        {
            "integrations": "DShield Feed",
            "playbookID": "playbook-DshieldFeed_test",
            "fromversion": "5.5.0"
        },
        {
            "integrations": "AlienVault Reputation Feed",
            "playbookID": "AlienVaultReputationFeed_Test",
            "fromversion": "5.5.0"
        },
        {
            "integrations": "BruteForceBlocker Feed",
            "playbookID": "playbook-BruteForceBlocker_test",
            "fromversion": "5.5.0"
        },
        {
            "integrations": "illuminate",
            "playbookID": "illuminate Integration Test"
        },
        {
            "integrations": "Carbon Black Enterprise EDR",
            "playbookID": "Carbon Black Enterprise EDR Test",
            "fromversion": "5.0.0"
        },
        {
            "integrations": "illuminate",
            "playbookID": "illuminate Integration Demonstration - Test"
        },
        {
            "integrations": "MongoDB Key Value Store",
            "playbookID": "MongoDB KeyValueStore - Test",
            "pid_threshold": 12,
            "fromversion": "5.0.0"
        },
        {
            "integrations": "MongoDB Log",
            "playbookID": "MongoDBLog - Test",
            "pid_threshold": 12,
            "fromversion": "5.0.0"
        },
        {
            "integrations": "Google Chronicle Backstory",
            "playbookID": "Google Chronicle Backstory Asset - Test",
            "fromversion": "5.0.0"
        },
        {
            "integrations": "Google Chronicle Backstory",
            "playbookID": "Google Chronicle Backstory IOC Details - Test",
            "fromversion": "5.0.0"
        },
        {
            "integrations": "Google Chronicle Backstory",
            "playbookID": "Google Chronicle Backstory List Alerts - Test",
            "fromversion": "5.0.0"
        },
        {
            "integrations": "Google Chronicle Backstory",
            "playbookID": "Google Chronicle Backstory List IOCs - Test",
            "fromversion": "5.0.0"
        },
        {
            "integrations": "Google Chronicle Backstory",
            "playbookID": "Google Chronicle Backstory Reputation - Test",
            "fromversion": "5.0.0"
        },
        {
            "integrations": "Google Chronicle Backstory",
            "playbookID": "Google Chronicle Backstory List Events - Test",
            "fromversion": "5.0.0"
        },
        {
            "integrations": "Feodo Tracker Hashes Feed",
            "playbookID": "playbook-feodoteackerhash_test",
            "fromversion": "5.5.0",
            "memory_threshold": 130,
            "timeout": 600
        },
        {
            "integrations": "Feodo Tracker IP Blocklist Feed",
            "instance_names": "feodo_tracker_ip_currently__active",
            "playbookID": "playbook-feodotrackeripblock_test",
            "fromversion": "5.5.0"
        },
        {
            "integrations": "Feodo Tracker IP Blocklist Feed",
            "instance_names": "feodo_tracker_ip_30_days",
            "playbookID": "playbook-feodotrackeripblock_test",
            "fromversion": "5.5.0"
        },
        {
            "integrations": "Code42",
            "playbookID": "Code42-Test",
            "timeout": 600
        },
        {
            "playbookID": "Code42 File Search Test",
            "integrations": "Code42"
        },
        {
            "playbookID": "FetchIndicatorsFromFile-test",
            "fromversion": "5.5.0"
        },
        {
            "integrations": "RiskSense",
            "playbookID": "RiskSense Get Apps - Test"
        },
        {
            "integrations": "RiskSense",
            "playbookID": "RiskSense Get Host Detail - Test"
        },
        {
            "integrations": "RiskSense",
            "playbookID": "RiskSense Get Host Finding Detail - Test"
        },
        {
            "integrations": "RiskSense",
            "playbookID": "RiskSense Get Hosts - Test"
        },
        {
            "integrations": "RiskSense",
            "playbookID": "RiskSense Get Host Findings - Test"
        },
        {
            "integrations": "RiskSense",
            "playbookID": "RiskSense Get Unique Cves - Test"
        },
        {
            "integrations": "RiskSense",
            "playbookID": "RiskSense Get Unique Open Findings - Test"
        },
        {
            "integrations": "RiskSense",
            "playbookID": "RiskSense Get Apps Detail - Test"
        },
        {
            "integrations": "RiskSense",
            "playbookID": "RiskSense Apply Tag - Test"
        },
        {
            "integrations": "Indeni",
            "playbookID": "Indeni_test",
            "fromversion": "5.0.0"
        },
        {
            "integrations": "CounterCraft Deception Director",
            "playbookID": "CounterCraft - Test",
            "fromversion": "5.0.0"
        },
        {
            "integrations": "SafeBreach v2",
            "playbookID": "playbook-SafeBreach-Test",
            "fromversion": "5.5.0"
        },
        {
            "playbookID": "DbotPredictOufOfTheBoxTest",
            "fromversion": "4.5.0",
            "timeout": 1000
        },
        {
            "integrations": "AlienVault OTX TAXII Feed",
            "playbookID": "playbook-feedalienvaultotx_test",
            "fromversion": "5.5.0"
        },
        {
            "playbookID": "ExtractDomainAndFQDNFromUrlAndEmail-Test",
            "fromversion": "5.5.0"
        },
        {
            "integrations": "Cortex Data Lake",
            "playbookID": "Cortex Data Lake Test",
            "instance_names": "cdl_prod",
            "fromversion": "4.5.0"
        },
        {
            "integrations": "Cortex Data Lake",
            "playbookID": "Cortex Data Lake Test",
            "instance_names": "cdl_dev",
            "fromversion": "4.5.0"
        },
        {
            "integrations": "MongoDB",
            "playbookID": "MongoDB - Test"
        },
        {
            "playbookID": "DBotCreatePhishingClassifierV2FromFile-Test",
            "timeout": 60000,
            "fromversion": "4.5.0"
        },
        {
            "integrations": "Logz.io",
            "playbookID": "Logzio - Test",
            "fromversion": "5.0.0"
        },
        {
            "integrations": "IBM Resilient Systems",
            "playbookID": "IBM Resilient Systems Test"
        },
        {
            "integrations": [
                "Prisma Access",
                "Prisma Access Egress IP feed"
            ],
            "playbookID": "Prisma_Access_Egress_IP_Feed-Test",
            "timeout": 60000,
            "fromversion": "5.5.0",
            "nightly": true
        },
        {
            "integrations": "Prisma Access",
            "playbookID": "Prisma_Access-Test",
            "timeout": 60000,
            "fromversion": "5.5.0",
            "nightly": true
        },
        {
            "playbookID": "EvaluateMLModllAtProduction-Test",
            "fromversion": "4.5.0"
        },
        {
            "integrations": "Zabbix",
            "playbookID": "Zabbix - Test"
        },
        {
            "integrations": "GCP Whitelist Feed",
            "playbookID": "GCPWhitelist_Feed_Test",
            "fromversion": "5.5.0"
        },
        {
            "integrations": "Endace",
            "playbookID": "Endace-Test",
            "fromversion": "5.0.0"
        },
        {
            "integrations": "Deep Instinct",
            "playbookID": "Deep_Instinct-Test",
            "fromversion": "5.0.0"
        },
        {
            "integrations": "Azure AD Connect Health Feed",
            "playbookID": "FeedAzureADConnectHealth_Test",
            "fromversion": "5.5.0"
        },
        {
            "integrations": "Zoom Feed",
            "playbookID": "FeedZoom_Test",
            "fromversion": "5.5.0"
        },
        {
            "playbookID": "PCAP Search test",
            "fromversion": "5.0.0"
        },
        {
            "playbookID": "PCAP File Carving Test",
            "instance_names": "virus_total_general",
            "integrations": [
                "VirusTotal",
                "WildFire-v2"
            ],
            "fromversion": "5.0.0"
        },
        {
            "integrations": "VirusTotal",
            "instance_names": "virus_total_general",
            "playbookID": "PCAP Parsing And Indicator Enrichment Test",
            "fromversion": "5.0.0"
        },
        {
            "integrations": "Workday",
            "playbookID": "Workday - Test",
            "fromversion": "5.0.0",
            "timeout": 600
        },
        {
            "integrations": "Unit42 Feed",
            "playbookID": "Unit42 Feed - Test",
            "fromversion": "5.5.0"
        },
        {
            "playbookID": "hashIncidentFields-test",
            "fromversion": "4.5.0",
            "timeout": 60000
        },
        {
            "integrations": "TruSTAR v2",
            "playbookID": "TruSTAR v2-Test",
            "timeout": 500
        },
        {
            "integrations": "Ivanti Heat",
            "playbookID": "Ivanti Heat - Test"
        },
        {
            "integrations": "Blueliv ThreatCompass",
            "playbookID": "Blueliv_ThreatCompass_test",
            "fromversion": "5.0.0"
        },
        {
<<<<<<< HEAD
            "integrations": "MicrosoftCloudAppSecurity",
            "playbookID": "MicrosoftCloudAppSecurity-Test"
=======
            "playbookID": "IfThenElse-Test",
            "fromversion": "5.0.0"
>>>>>>> d2753513
        }
    ],
    "skipped_tests": {
        "PAN-OS DAG Configuration Test": "Issue 60693",
        "Phishing Classifier V2 ML Test": "Issue 26066",
        "CuckooTest": "Issue 25601",
        "RedLockTest": "Issue 24600",
        "Digital Defense FrontlineVM - Scan Asset Not Recently Scanned Test": "Issue 25477",
        "SentinelOne V2 - test": "Issue 24933",
        "Maltiverse Test": "Issue 24335",
        "TestDedupIncidentsPlaybook": "Issue 24344",
        "CreateIndicatorFromSTIXTest": "Issue 24345",
        "SNDBOX_Test": "Issue 24349",
        "Endpoint data collection test": "Uses a deprecated playbook called Endpoint data collection",
        "Prisma_Access_Egress_IP_Feed-Test": "unskip after we will get Prisma Access instance",
        "Prisma_Access-Test": "unskip after we will get Prisma Access instance",
        "Test-Shodan_v2": "Issue 23370",
        "Symantec Deepsight Test": "Issue 22971",
        "Cybereason Test": "Issue 22683",
        "TestProofpointFeed": "Issue 22229",
        "Git_Integration-Test": "Issue 20029",
        "Symantec Data Loss Prevention - Test": "Issue 20134",
        "NetWitness Endpoint Test": "Issue 19878",
        "TestUptycs": "Issue 19750",
        "InfoArmorVigilanteATITest": "Test issue 17358",
        "ArcSight Logger test": "Issue 19117",
        "TestDedupIncidentsByName": "skipped on purpose - this is part of the TestDedupIncidentsPlaybook - no need to execute separately as a test",
        "3da2e31b-f114-4d7f-8702-117f3b498de9": "Issue 19837",
        "d66e5f86-e045-403f-819e-5058aa603c32": "pr 3220",
        "RecordedFutureFeed - Test": "Issue 18922",
        "IntSights Mssp Test": "Issue #16351",
        "CheckPhish-Test": "Issue 19188",
        "fd93f620-9a2d-4fb6-85d1-151a6a72e46d": "Issue 19854",
        "DeleteContext-auto-subplaybook-test": "used in DeleteContext-auto-test as sub playbook",
        "Test Playbook TrendMicroDDA": "Issue 16501",
        "Process Email - Generic - Test - Actual Incident": "Should never run as standalone. Issue #25947",
        "Phishing v2 - Test - Actual Incident": "Should never run as standalone. Issue #25947",
        "Phishing - Core - Test - Actual Incident": "Should never run as standalone. Issue #25947",
        "ssdeepreputationtest": "Issue #20953",
        "C2sec-Test": "Issue #21633",
        "PAN-OS Query Logs For Indicators Test": "Issue #23505",
        "Panorama Query Logs - Test": "Issue #23505",
        "palo_alto_panorama_test_pb": "Issue #22835",
        "GCS Bucket Management - Test": "used in GCS - Test as sub playbook",
        "GCS Object Operations - Test": "used in GCS - Test as sub playbook",
        "GCS Bucket Policy (ACL) - Test": "used in GCS - Test as sub playbook",
        "GCS Object Policy (ACL) - Test": "used in GCS - Test as sub playbook",
        "Send Email To Recipients": "used in EWS Mail Sender Test 2 as sub playbook",
        "Cortex XDR - IOC - Test": "issue #25598",
        "Create Phishing Classifier V2 ML Test": "Issue 26341",
        "DuoAdmin API test playbook": "Issue 24937",
        "SMB test": "Issue 26454",
        "Infocyte-Test": "Issue 26445",
        "Account Enrichment - Generic v2 - Test": "Issue 26452",
        "Office365_Feed_Test": "Issue 26455",
        "DBotCreatePhishingClassifierV2FromFile-Test": "Issue 26456",
        "Google Chronicle Backstory Asset - Test": "Issue 26460",
        "Keylight v2 - Test": "Issue 26462",
        "AutoFocus V2 test": "Issue 26464",
        "HybridAnalysis-Test": "Issue 26599",
        "Logzio - Test": "Issue 26729",
        "Tenable.io test": "Issue 26727",
        "Tenable.io Scan Test": "Issue 26727",
        "URL Enrichment - Generic v2 - Test": "Issue 26463",
        "ThreatConnect v2 - Test": "Issue 26782",
        "Pwned v2 test": "Issue 26601",
        "Email Address Enrichment - Generic v2.1 - Test": "Issue 26785",
        "Tanium v2 - Test": "Issue 26822",
        "Google Chronicle Backstory List IOCs - Test": "Issue 26461",
        "EvaluateMLModllAtProduction-Test": "Issue 26849",
        "hashIncidentFields-test": "Issue 26850",
        "MISP V2 Test": "Issue 26905",
        "Mimecast test": "Issue 26906",
        "Mail Sender (New) Test": "Issue 25602"
    },
    "skipped_integrations": {

        "_comment1": "~~~ NO INSTANCE ~~~",
        "Symantec Management Center": "Issue 23960",
        "PerceptionPoint": "Issue 25795",
        "Infoblox": "Issue 25651",
        "Traps": "Issue 24122",
        "McAfee Advanced Threat Defense": "Issue 16909",
        "CrowdStrike Falcon X": "Issue 26209",
        "Deep Instinct": "The partner didn't provide an instance",
        "Cofense Triage v2": "No instance - partner integration",
        "ArcSight Logger": "Issue 24303",
        "MxToolBox": "No instance",
        "Skyformation": "No instance, old partner",
        "Prisma Access": "Instance will be provided soon by Lior and Prasen",
        "AlphaSOC Network Behavior Analytics": "No instance",
        "IsItPhishing": "No instance",
        "Verodin": "No instance",
        "EasyVista": "No instance",
        "Pipl": "No instance",
        "Moloch": "No instance",
        "Twilio": "No instance",
        "Zendesk": "No instance",
        "google-vault": "Issue 25798",
        "GuardiCore": "No instance",
        "Nessus": "No instance",
        "Cisco CloudLock": "No instance",
        "SentinelOne": "No instance",
        "Vectra v2": "No instance",
        "Awake Security": "Issue 23376",
        "ExtraHop": "No license, issue 23731",
        "RiskSense": "We should get an instance talk to Francesco",
        "Palo Alto Networks Cortex": "Issue 22300",
        "AWS - IAM": "Issue 21401",
        "FortiGate": "License expired, and not going to get one (issue 14723)",
        "IronDefense": "Test depends on making requests to a non-public API",
        "Attivo Botsink": "no instance, not going to get it",
        "VMware": "no License, and probably not going to get it",
        "AWS Sagemaker": "License expired, and probably not going to get it",
        "Symantec MSS": "No instance, probably not going to get it (issue 15513)",
        "Google Cloud Compute": "Can't test yet",
        "Cymon": "The service was discontinued since April 30th, 2019.",
        "FireEye ETP": "No instance",
        "ProofpointTAP_v2": "No instance",
        "remedy_sr_beta": "No instance",
        "ExtraHop v2": "No instance",
        "Minerva Labs Anti-Evasion Platform": "Issue 18835",
        "PolySwarm": "contribution",
        "Blueliv ThreatContext": "contribution",
        "Silverfort": "contribution",
        "fireeye": "Issue 19839",
        "DomainTools": "Issue 8298",
        "Remedy On-Demand": "Issue 19835",
        "Check Point": "Issue 18643",
        "Preempt": "Issue 20268",
        "iDefense": "Issue 20095",
        "Jask": "Issue 18879",
        "vmray": "Issue 18752",
        "Anomali ThreatStream v2": "Issue 19182",
        "Anomali ThreatStream": "Issue 19182",
        "SCADAfence CNM": "Issue 18376",
        "ArcSight ESM v2": "Issue #18328",
        "AlienVault USM Anywhere": "Issue #18273",
        "Tufin": "Issue 16441",
        "Dell Secureworks": "Instance locally installed on @liorblob PC",
        "Netskope": "instance is down",
        "Farsight DNSDB": "Issue 15512",
        "Service Manager": "Expired license",
        "carbonblackprotection": "License expired",
        "icebrg": "Issue 14312",
        "Freshdesk": "Trial account expired",
        "Threat Grid": "Issue 16197",
        "Kafka V2": "Can not connect to instance from remote",
        "Check Point Sandblast": "Issue 15948",
        "Remedy AR": "getting 'Not Found' in test button",
        "Salesforce": "Issue 15901",
        "Zscaler": "Issue 17784",
        "RedCanary": "License expired",
        "ANYRUN": "No instance",
        "Snowflake": "Looks like account expired, needs looking into",
        "Cisco Spark": "Issue 18940",
        "Phish.AI": "Issue 17291",
        "MaxMind GeoIP2": "Issue 18932.",
        "Exabeam": "Issue 19371",
        "McAfee ESM-v10": "Issue 20225",
        "PaloAltoNetworks_PrismaCloudCompute": "Instance not set up yet",
        "Code42": "Instance not set up yet",
        "SecBI": "Issue 22545",
        "IBM Resilient Systems": "Issue 23722",
        "VxStream": "Issue #23795",
        "Ivanti Heat": "Issue 26259",
        "Bambenek Consulting Feed": "Issue 26184",
        "AWS - Athena - Beta": "Issue 19834",
        "Blueliv ThreatCompass": "Community contribution",

        "_comment2": "~~~ UNSTABLE ~~~",
        "ServiceNow": "Instance goes to hibernate every few hours",
        "Tenable.sc": "unstable instance",
        "ThreatConnect v2": "unstable instance",

        "_comment3": "~~~ QUOTA ISSUES ~~~",
        "Joe Security": "Issue 25650",
        "XFE_v2": "Issue 22715",
        "AlphaSOC Wisdom": "API key has expired",
        "Lastline": "issue 20323",
        "Google Resource Manager": "Cannot create projects because have reached alloted quota.",
        "Looker": "Warehouse 'DEMO_WH' cannot be resumed because resource monitor 'LIMITER' has exceeded its quota.",
        "Ipstack": "Issue 26266",

        "_comment4": "~~~ NO INSTANCE - SUPPORTED BY THE COMMUNITY ~~~",
        "Zabbix": "Supported by external developer",
        "SafeBreach v2": "it is a partner integration, no instance",
        "IllusiveNetworks": "supported by partner",
        "Humio": "supported by the partner",
        "Digital Guardian": "partner integration",

        "_comment5": "~~~ OTHER ~~~",
        "XFE": "We have the new integration XFE_v2, so no need to test the old one because they use the same quote",
        "Cisco ASA": "Issue 25741",
        "Endace": "Issue 24304",
        "Pentera": "authentication method will not work with testing",
        "EclecticIQ Platform": "Issue 8821",
        "BitDam": "Issue #17247",
        "Zoom": "Issue 19832",
        "urlscan.io": "Issue 21831",
        "Forescout": "Can only be run from within PANW network. Look in keeper for - Demisto in the LAB",
        "HelloWorldSimple": "This is just an example integration - no need for test",
        "TestHelloWorldPlaybook": "This is just an example integration - no need for test",
        "Cymulate": "Partner didn't provided test playbook",
        "Lastline v2": "Temporary skipping, due to quota issues, in order to merge a PR",
        "Palo Alto Minemeld": "Issue #26878"
    },
    "nightly_integrations": [
        "Lastline v2",
        "TruSTAR",
        "SlackV2",
        "VulnDB"
    ],
    "unmockable_integrations": {
        "Cherwell": "Submits a file - tests that send files shouldn't be mocked",
        "ThreatConnect v2": "Issue 26794",
        "Infocyte": "Proxy issues",
        "SNDBOX": "Submits a file - tests that send files shouldn't be mocked",
        "Joe Security": "Submits a file - tests that send files shouldn't be mocked",
        "Maltiverse": "issue 24335",
        "MITRE ATT&CK": "Using taxii2client package",
        "MongoDB": "Our instance not using SSL",
        "Cortex Data Lake": "Integration requires SSL",
        "Google Key Management Service": "The API requires an SSL secure connection to work.",
        "McAfee ESM-v10": "we have multiple instances with same test playbook, mock recording are per playbook so it keeps failing the playback step",
        "mysql": "Does not use http",
        "SlackV2": "Integration requires SSL",
        "Whois": "Mocks does not support sockets",
        "Panorama": "Exception: Proxy process took to long to go up. https://circleci.com/gh/demisto/content/24826",
        "Image OCR": "Does not perform network traffic",
        "Server Message Block (SMB)": "Does not perform http communication",
        "Active Directory Query v2": "Does not perform http communication",
        "dnstwist": "Does not perform http communication",
        "Generic SQL": "Does not perform http communication",
        "VxStream": "Issue 15544",
        "PagerDuty v2": "Integration requires SSL",
        "TCPIPUtils": "Integration requires SSL",
        "Luminate": "Integration has no proxy checkbox",
        "Shodan": "Integration has no proxy checkbox",
        "Google BigQuery": "Integration has no proxy checkbox",
        "ReversingLabs A1000": "Checking",
        "Check Point": "Checking",
        "okta": "Test Module failing, suspect it requires SSL",
        "Okta v2": "dynamic test, need to revisit and better avoid conflicts",
        "Awake Security": "Checking",
        "ArcSight ESM v2": "Checking",
        "Phish.AI": "Checking",
        "Intezer": "Nightly - Checking",
        "ProtectWise": "Nightly - Checking",
        "google-vault": "Nightly - Checking",
        "McAfee NSM": "Nightly - Checking",
        "Forcepoint": "Nightly - Checking",
        "palo_alto_firewall": "Need to check test module",
        "Signal Sciences WAF": "error with certificate",
        "google": "'unsecure' parameter not working",
        "EWS Mail Sender": "Inconsistent test (playback fails, record succeeds)",
        "ReversingLabs Titanium Cloud": "No Unsecure checkbox. proxy trying to connect when disabled.",
        "Anomali ThreatStream": "'proxy' parameter not working",
        "Palo Alto Networks Cortex": "SDK",
        "Recorded Future": "might be dynamic test",
        "AlphaSOC Wisdom": "Test module issue",
        "RedLock": "SSL Issues",
        "Microsoft Graph": "Test direct access to oproxy",
        "MicrosoftGraphMail": "Test direct access to oproxy",
        "Microsoft Graph User": "Test direct access to oproxy",
        "Microsoft_Graph_Files": "Test direct access to oproxy",
        "Microsoft Graph Groups": "Test direct access to oproxy",
        "Microsoft Defender Advanced Threat Protection": "Test direct access to oproxy",
        "Azure Security Center v2": "Test direct access to oproxy",
        "Microsoft Graph Calendar": "Test direct access to oproxy",
        "Microsoft Graph Device Management": "Test direct access to oproxy",
        "Azure Compute v2": "Test direct access to oproxy",
        "AWS - CloudWatchLogs": "Issue 20958",
        "AWS - AccessAnalyzer": "Issue 24926",
        "AWS - ACM": "Issue 24926",
        "AWS - Athena - Beta": "Issue 24926",
        "AWS - CloudTrail": "Issue 24926",
        "AWS - EC2": "Issue 24926",
        "AWS - GuardDuty": "Issue 24926",
        "AWS - IAM": "Issue 24926",
        "AWS - Lambda": "Issue 24926",
        "AWS - Route53": "Issue 24926",
        "AWS - S3": "Issue 24926",
        "AWS - SQS": "Issue 24926",
        "Amazon DynamoDB": "Issue 24926",
        "AWS Sagemaker": "Issue 24926",
        "Gmail Single User": "googleclient sdk has time based challenge exchange",
        "Gmail": "googleclient sdk has time based challenge exchange",
        "GoogleCloudTranslate": "google translate sdk does not support proxy",
        "Google Chronicle Backstory": "SDK",
        "Google Vision AI": "SDK",
        "Google Cloud Compute": "googleclient sdk has time based challenge exchange",
        "Google Cloud Functions": "googleclient sdk has time based challenge exchange",
        "GoogleDocs": "googleclient sdk has time based challenge exchange",
        "GooglePubSub": "googleclient sdk has time based challenge exchange",
        "Google Resource Manager": "googleclient sdk has time based challenge exchange",
        "Google Cloud Storage": "SDK",
        "Syslog Sender": "syslog",
        "syslog": "syslog",
        "MongoDB Log": "Our instance not using SSL",
        "MongoDB Key Value Store": "Our instance not using SSL",
        "GoogleKubernetesEngine": "SDK"
    },
    "parallel_integrations": [
        "SNDBOX",
        "Whois",
        "Rasterize",
        "CVE Search v2",
        "VulnDB",
        "VirusTotal",
        "CheckPhish",
        "Tanium",
        "LogRhythmRest",
        "ipinfo",
        "Demisto REST API",
        "syslog",
        "ElasticsearchFeed",
        "MITRE ATT&CK",
        "Microsoft Intune Feed",
        "JSON Feed",
        "Plain Text Feed",
        "Fastly Feed",
        "Malware Domain List Active IPs Feed",
        "Blocklist_de Feed",
        "Cloudflare Feed",
        "AzureFeed",
        "SpamhausFeed",
        "Cofense Feed",
        "Bambenek Consulting Feed",
        "AWS Feed",
        "CSVFeed",
        "ProofpointFeed",
        "abuse.ch SSL Blacklist Feed",
        "TAXIIFeed",
        "Office 365 Feed",
        "AutoFocus Feed",
        "Recorded Future Feed",
        "DShield Feed",
        "AlienVault Reputation Feed",
        "BruteForceBlocker Feed",
        "Feodo Tracker Hashes Feed",
        "Feodo Tracker IP Blocklist Feed",
        "Feodo Tracker IP Blocklist Feed",
        "AlienVault OTX TAXII Feed",
        "Prisma Access Egress IP feed",
        "Lastline v2",
        "McAfee DXL",
        "GCP Whitelist Feed",
        "Cortex Data Lake"
    ],
    "docker_thresholds": {

        "_comment": "Add here docker images which are specific to an integration and require a non-default threshold (such as rasterize or ews). That way there is no need to define this multiple times. You can specify full image name with version or without.",
        "images": {
            "demisto/chromium": {
                "pid_threshold": 11
            },
            "demisto/py-ews:2.0": {
                "memory_threshold": 150
            },
            "demisto/pytan": {
                "pid_threshold": 11
            },
            "demisto/google-k8s-engine:1.0.0.9467": {
                "pid_threshold": 11
            }
        }
    }
}<|MERGE_RESOLUTION|>--- conflicted
+++ resolved
@@ -2860,13 +2860,8 @@
             "fromversion": "5.0.0"
         },
         {
-<<<<<<< HEAD
-            "integrations": "MicrosoftCloudAppSecurity",
-            "playbookID": "MicrosoftCloudAppSecurity-Test"
-=======
             "playbookID": "IfThenElse-Test",
             "fromversion": "5.0.0"
->>>>>>> d2753513
         }
     ],
     "skipped_tests": {
