#!/usr/bin/env python
"""
This script is used to create a filter_file.txt file which will run only the needed the tests for a given change.
Overview can be found at: https://confluence.paloaltonetworks.com/display/DemistoContent/Configure+Test+Filter
"""
import os
import sys
import json
import glob
import random
import argparse
from typing import Dict
from Tests.Marketplace.marketplace_services import IGNORED_FILES
import demisto_sdk.commands.common.tools as tools

SCRIPT_DIR = os.path.dirname(os.path.abspath(__file__))
CONTENT_DIR = os.path.abspath(SCRIPT_DIR + '/../..')
sys.path.append(CONTENT_DIR)

from demisto_sdk.commands.common.constants import *  # noqa: E402

# Search Keyword for the changed file
NO_TESTS_FORMAT = 'No test( - .*)?'
PACKS_SCRIPT_REGEX = r'{}/([^/]+)/{}/(script-[^\\/]+)\.yml$'.format(PACKS_DIR, SCRIPTS_DIR)
FILE_IN_INTEGRATIONS_DIR_REGEX = r'{}/(.+)'.format(INTEGRATIONS_DIR)
FILE_IN_SCRIPTS_DIR_REGEX = r'{}/(.+)'.format(SCRIPTS_DIR)
FILE_IN_PACKS_INTEGRATIONS_DIR_REGEX = r'{}/([^/]+)/{}/(.+)'.format(
    PACKS_DIR, INTEGRATIONS_DIR)
FILE_IN_PACKS_SCRIPTS_DIR_REGEX = r'{}/([^/]+)/{}/(.+)'.format(
    PACKS_DIR, SCRIPTS_DIR)

TEST_DATA_INTEGRATION_YML_REGEX = r'Tests\/scripts\/infrastructure_tests\/tests_data\/mock_integrations\/.*\.yml'
INTEGRATION_REGEXES = [
    PACKS_INTEGRATION_PY_REGEX,
    PACKS_INTEGRATION_PS_TEST_REGEX,
    TEST_DATA_INTEGRATION_YML_REGEX
]
TEST_DATA_SCRIPT_YML_REGEX = r'Tests/scripts/infrastructure_tests/tests_data/mock_scripts/.*.yml'
SCRIPT_REGEXES = [
    TEST_DATA_SCRIPT_YML_REGEX
]
INCIDENT_FIELD_REGEXES = [
    PACKS_INCIDENT_FIELD_JSON_REGEX
]
FILES_IN_SCRIPTS_OR_INTEGRATIONS_DIRS_REGEXES = [
    FILE_IN_INTEGRATIONS_DIR_REGEX,
    FILE_IN_SCRIPTS_DIR_REGEX,
    FILE_IN_PACKS_INTEGRATIONS_DIR_REGEX,
    FILE_IN_PACKS_SCRIPTS_DIR_REGEX
]
CHECKED_TYPES_REGEXES = [
    # Integrations
    PACKS_INTEGRATION_PY_REGEX,
    PACKS_INTEGRATION_YML_REGEX,
    PACKS_INTEGRATION_NON_SPLIT_YML_REGEX,
    PACKS_INTEGRATION_PS_REGEX,

    # Scripts
    PACKS_SCRIPT_REGEX,
    PACKS_SCRIPT_YML_REGEX,
    PACKS_SCRIPT_NON_SPLIT_YML_REGEX,

    # Playbooks
    PLAYBOOK_REGEX,
    PLAYBOOK_YML_REGEX
]

# File names
COMMON_YML_LIST = ["scripts/script-CommonIntegration.yml", "scripts/script-CommonIntegrationPython.yml",
                   "Packs/Base/Scripts/script-CommonServer.yml", "scripts/script-CommonServerUserPython.yml",
                   "scripts/script-CommonUserServer.yml",
                   "Packs/Base/Scripts/CommonServerPython/CommonServerPython.yml"]

# secrets white list file to be ignored in tests to prevent full tests running each time it is updated
SECRETS_WHITE_LIST = 'secrets_white_list.json'

# number of random tests to run when there're no runnable tests
RANDOM_TESTS_NUM = 3

# Global used to indicate if failed during any of the validation states
_FAILED = False


def is_runnable_in_server_version(from_v, server_v, to_v):
    """
    Checks whether an obj is runnable in a version
    Args:
        from_v (string): string representing Demisto version (fromversion comparable)
        server_v (string): string representing Demisto version (version to be ran on)
        to_v (string): string representing Demisto version (toversion comparable)

    Returns:
        bool. true if obj is runnable
    """
    return tools.server_version_compare(from_v, server_v) <= 0 and tools.server_version_compare(server_v, to_v) <= 0


def checked_type(file_path, regex_list):
    """Check if the file_path is from the regex list"""
    for regex in regex_list:
        if re.match(regex, file_path, re.IGNORECASE):
            return True

    return False


def validate_not_a_package_test_script(file_path):
    return '_test' not in file_path and 'test_' not in file_path


def get_modified_files_for_testing(files_string):
    """Get a string of the modified files"""
    is_conf_json = False
    is_reputations_json = False
    is_indicator_json = False

    sample_tests = []
    changed_common = []
    modified_files_list = []
    modified_tests_list = []
    all_files = files_string.split('\n')

    for _file in all_files:
        file_data = _file.split()
        if not file_data:
            continue
        file_status = file_data[0]
        if file_status.lower().startswith('r'):
            file_path = file_data[2]
        else:
            file_path = file_data[1]

        # ignoring deleted files.
        # also, ignore files in ".circle", ".github" and ".hooks" directories and .gitignore
        if ((file_status.lower() == 'm' or file_status.lower() == 'a' or file_status.lower().startswith('r'))
                and not file_path.startswith('.')):
            if checked_type(file_path, CODE_FILES_REGEX) and validate_not_a_package_test_script(file_path):
                dir_path = os.path.dirname(file_path)
                file_path = glob.glob(dir_path + "/*.yml")[0]

            # Common scripts (globally used so must run all tests)
            if checked_type(file_path, COMMON_YML_LIST):
                changed_common.append(file_path)

            # integrations, scripts, playbooks, test-scripts
            elif checked_type(file_path, CHECKED_TYPES_REGEXES):
                modified_files_list.append(file_path)

            # tests
            elif checked_type(file_path, YML_TEST_PLAYBOOKS_REGEXES):
                modified_tests_list.append(file_path)

            # reputations.json
            elif re.match(INDICATOR_TYPES_REPUTATIONS_REGEX, file_path, re.IGNORECASE) or \
                    re.match(PACKS_INDICATOR_TYPES_REPUTATIONS_REGEX, file_path, re.IGNORECASE) or \
                    re.match(PACKS_INDICATOR_TYPE_JSON_REGEX, file_path, re.IGNORECASE):
                is_reputations_json = True

            elif checked_type(file_path, INCIDENT_FIELD_REGEXES):
                is_indicator_json = True

            # conf.json
            elif re.match(CONF_PATH, file_path, re.IGNORECASE):
                is_conf_json = True

            # docs and test files do not influence integration tests filtering
            elif checked_type(file_path, FILES_IN_SCRIPTS_OR_INTEGRATIONS_DIRS_REGEXES):
                if os.path.splitext(file_path)[-1] not in FILE_TYPES_FOR_TESTING:
                    continue

            elif re.match(DOCS_REGEX, file_path) or os.path.splitext(file_path)[-1] in ['.md', '.png']:
                continue

            elif all(file not in file_path for file in
                     (SECRETS_WHITE_LIST, PACKS_PACK_META_FILE_NAME, PACKS_WHITELIST_FILE_NAME)):
                sample_tests.append(file_path)

    return (modified_files_list, modified_tests_list, changed_common, is_conf_json, sample_tests, is_reputations_json,
            is_indicator_json)


def get_name(file_path):
    data_dictionary = tools.get_yaml(file_path)

    if data_dictionary:
        return data_dictionary.get('name', '-')


def get_tests(file_path):
    """Collect tests mentioned in file_path"""
    data_dictionary = tools.get_yaml(file_path)
    # inject no tests to whitelist so adding values to white list will not force all tests
    if data_dictionary:
        return data_dictionary.get('tests', [])


def collect_tests_and_content_packs(
        script_ids, playbook_ids, integration_ids, catched_scripts, catched_playbooks, tests_set, id_set, conf
):
    """Collect tests for the affected script_ids,playbook_ids,integration_ids.

    :param script_ids: The ids of the affected scripts in your change set.
    :param playbook_ids: The ids of the affected playbooks in your change set.
    :param integration_ids: The ids of the affected integrations in your change set.
    :param catched_scripts: The names of the scripts we already identified a test for.
    :param catched_playbooks: The names of the scripts we already v a test for.
    :param tests_set: The names of the tests we alredy identified.
    :param id_set: The id_set json.
    :param conf: The conf json.

    :return: (test_ids, missing_ids) - All the names of possible tests, the ids we didn't match a test for.
    """
    caught_missing_test = False
    catched_intergrations = set([])

    test_ids = conf.get_test_playbook_ids()
    skipped_tests = conf.get_skipped_tests()
    skipped_integrations = conf.get_skipped_integrations()

    if not id_set:
        with open("./Tests/id_set.json", 'r') as id_set_file:
            id_set = json.load(id_set_file)

    integration_set = id_set['integrations']
    test_playbooks_set = id_set['TestPlaybooks']
    integration_to_command, _ = get_integration_commands(integration_ids, integration_set)

    for test_playbook in test_playbooks_set:
        detected_usage = False
        test_playbook_id = list(test_playbook.keys())[0]
        test_playbook_data = list(test_playbook.values())[0]
        test_playbook_name = test_playbook_data.get('name')
        for script in test_playbook_data.get('implementing_scripts', []):
            if script in script_ids:
                detected_usage = True
                tests_set.add(test_playbook_id)
                catched_scripts.add(script)

        for playbook in test_playbook_data.get('implementing_playbooks', []):
            if playbook in playbook_ids:
                detected_usage = True
                tests_set.add(test_playbook_id)
                catched_playbooks.add(playbook)

        if integration_to_command:
            command_to_integration = test_playbook_data.get('command_to_integration', {})
            for command in test_playbook_data.get('command_to_integration', {}).keys():
                for integration_id, integration_commands in integration_to_command.items():
                    if command in integration_commands:
                        if not command_to_integration.get(command) or \
                                command_to_integration.get(command) == integration_id:
                            detected_usage = True
                            tests_set.add(test_playbook_id)
                            catched_intergrations.add(integration_id)

        if detected_usage and test_playbook_id not in test_ids and test_playbook_id not in skipped_tests:
            caught_missing_test = True
            tools.print_error("The playbook {} does not appear in the conf.json file,"
                              " which means no test with it will run. please update the conf.json file accordingly"
                              .format(test_playbook_name))

    missing_ids = update_missing_sets(catched_intergrations, catched_playbooks, catched_scripts,
                                      integration_ids, playbook_ids, script_ids)

    # remove skipped integrations from the list
    missing_ids = missing_ids - set(skipped_integrations)

    packs_to_install = set()
    id_set_test_playbooks = id_set.get('TestPlaybooks', [])
    for test_playbook in id_set_test_playbooks:
        test_playbook_id = list(test_playbook.keys())[0]
        test_playbook_object = test_playbook[test_playbook_id]
        if test_playbook_id in tests_set:
            test_playbook_pack = test_playbook_object.get('pack')
            if test_playbook_pack:
                print(
                    f'Found test playbook {test_playbook_id} in pack {test_playbook_pack} - adding to packs to install')
                packs_to_install.add(test_playbook_pack)
            else:
                tools.print_warning(f'Found test playbook {test_playbook_id} without pack - not adding to packs to install')

    return test_ids, missing_ids, caught_missing_test, packs_to_install


def update_missing_sets(catched_intergrations, catched_playbooks, catched_scripts, integration_ids, playbook_ids,
                        script_ids):
    missing_integrations = integration_ids - catched_intergrations
    missing_playbooks = playbook_ids - catched_playbooks
    missing_scripts = script_ids - catched_scripts
    missing_ids = missing_integrations.union(missing_playbooks).union(missing_scripts)
    return missing_ids


class TestConf(object):
    __test__ = False  # pytest will not try to run it just because it has Test prefix

    def __init__(self, conf):
        #  (dict) -> None

        self._conf = conf

    def get_skipped_integrations(self):
        return list(self._conf['skipped_integrations'].keys())

    def get_skipped_tests(self):
        return list(self._conf['skipped_tests'].keys())

    def get_tests(self):
        return self._conf.get('tests', {})

    def get_test_playbook_ids(self):
        conf_tests = self._conf['tests']
        test_ids = []

        for t in conf_tests:
            playbook_id = t['playbookID']
            test_ids.append(playbook_id)

        return test_ids

    def get_all_tested_integrations(self):
        all_integrations = []
        conf_tests = self._conf['tests']

        for t in conf_tests:
            if 'integrations' in t:
                if isinstance(t['integrations'], list):
                    all_integrations.extend(t['integrations'])
                else:
                    all_integrations.append(t['integrations'])

        return all_integrations

    def get_tested_integrations_for_collected_tests(self, collected_tests):
        tested_integrations = []
        conf_tests = self._conf['tests']

        for t in conf_tests:
            if t.get('playbookID') not in collected_tests:
                continue

            if 'integrations' in t:
                if isinstance(t['integrations'], list):
                    tested_integrations.extend(t['integrations'])
                else:
                    tested_integrations.append(t['integrations'])

        return tested_integrations

    def get_packs_of_tested_integrations(self, collected_tests, id_set):
        packs = set([])
        tested_integrations = self.get_tested_integrations_for_collected_tests(collected_tests)
        for integration in tested_integrations:
            int_path = id_set__get_integration_file_path(id_set, integration)
            pack = tools.get_pack_name(int_path)
            if pack:
                packs.add(pack)
        return packs

    def get_test_playbooks_configured_with_integration(self, integration_id):
        test_playbooks = []
        conf_tests = self._conf['tests']

        for t in conf_tests:
            if 'integrations' in t:
                if integration_id in t['integrations']:
                    test_playbooks.append(t['playbookID'])

        return test_playbooks


def load_tests_conf(conf=None):
    """Get the test ids from conf.json

    Keyword Arguments:
        check_nightly_status {bool} -- if we are running nightly test (default: {False})

    Returns:
        tuple: (test_ids, skipped_tests)
    """
    if not conf:
        with open("./Tests/conf.json", 'r') as conf_file:
            conf = json.load(conf_file)

    return TestConf(conf)


def get_integration_commands(integration_ids, integration_set):
    integration_to_command = {}
    deprecated_message = ''
    deprecated_commands_string = ''
    for integration in integration_set:
        integration_id = list(integration.keys())[0]
        integration_data = list(integration.values())[0]
        if integration_id in integration_ids:
            integration_commands = set(integration_data.get('commands', []))
            integration_deprecated_commands = set(integration_data.get('deprecated_commands', []))
            if integration_deprecated_commands:
                deprecated_names = ', '.join(integration_deprecated_commands)
                deprecated_commands_string += '{}: {}\n'.format(integration_id, deprecated_names)

            relevant_commands = list(integration_commands - integration_deprecated_commands)
            integration_to_command[integration_id] = relevant_commands

    if deprecated_commands_string:
        deprecated_message = 'The following integration commands are deprecated and are not taken ' \
                             'into account in the test collection:\n{}'.format(deprecated_commands_string)

    return integration_to_command, deprecated_message


def is_integration_fetching_incidents(integration_yml_path):
    integration_yml_dict = tools.get_yaml(integration_yml_path)

    return integration_yml_dict.get('script').get('isfetch', False) is True


def id_set__get_test_playbook(id_set, test_playbook_id):
    for test_playbook in id_set.get('TestPlaybooks', []):
        if test_playbook_id in test_playbook.keys():
            return test_playbook[test_playbook_id]


def id_set__get_integration_file_path(id_set, integration_id):
    for integration in id_set.get('integrations', []):
        if integration_id in integration.keys():
            return integration[integration_id]['file_path']


def check_if_fetch_incidents_is_tested(missing_ids, integration_ids, id_set, conf, tests_set):
    # If integration is mentioned/used in one of the test configurations, it means that integration is tested.
    # For example there could be a test playbook that tests fetch incidents command of some integration
    # so the test playbook will use FetchFromInstance script in the playbook, which is not direct command of a specific
    # integration

    missing_integration_ids = missing_ids & integration_ids
    for missing_id in missing_integration_ids:
        integration_file_path = id_set__get_integration_file_path(id_set, missing_id)
        is_fetching = is_integration_fetching_incidents(integration_file_path)
        if not is_fetching:
            continue

        test_playbook_ids = conf.get_test_playbooks_configured_with_integration(missing_id)
        if len(test_playbook_ids) == 0:
            # there are no test playbooks for this integration configured
            continue

        for test_playbook_id in test_playbook_ids:
            test_playbook = id_set__get_test_playbook(id_set, test_playbook_id)
            if test_playbook and 'FetchFromInstance' in test_playbook.get('implementing_scripts', []):
                missing_ids = missing_ids - {missing_id}
                tests_set.add(test_playbook_id)

    return missing_ids, tests_set


def find_tests_and_content_packs_for_modified_files(modified_files, conf, id_set):
    script_names = set([])
    playbook_names = set([])
    integration_ids = set([])

    tests_set, catched_scripts, catched_playbooks, packs_to_install = collect_changed_ids(
        integration_ids, playbook_names, script_names, modified_files, id_set)

    test_ids, missing_ids, caught_missing_test, test_packs_to_install = collect_tests_and_content_packs(
        script_names, playbook_names, integration_ids, catched_scripts, catched_playbooks, tests_set, id_set, conf)

    packs_to_install.update(test_packs_to_install)

    missing_ids = update_with_tests_sections(missing_ids, modified_files, test_ids, tests_set)

    missing_ids, tests_set = check_if_fetch_incidents_is_tested(missing_ids, integration_ids, id_set, conf, tests_set)

    if len(missing_ids) > 0:
        test_string = '\n'.join(missing_ids)
        message = "You've failed to provide tests for:\n{0}".format(test_string)
        tools.print_color(message, tools.LOG_COLORS.RED)

    if caught_missing_test or len(missing_ids) > 0:
        global _FAILED
        _FAILED = True

    return tests_set, packs_to_install


def update_with_tests_sections(missing_ids, modified_files, test_ids, tests):
    test_ids.append(RUN_ALL_TESTS_FORMAT)
    # Search for tests section
    for file_path in modified_files:
        tests_from_file = get_tests(file_path)
        for test in tests_from_file:
            if test in test_ids or re.match(NO_TESTS_FORMAT, test, re.IGNORECASE):
                if checked_type(file_path, INTEGRATION_REGEXES):
                    _id = tools.get_script_or_integration_id(file_path)

                else:
                    _id = get_name(file_path)

                missing_ids = missing_ids - {_id}
                tests.add(test)

            else:
                message = "The test '{0}' does not exist in the conf.json file, please re-check your code".format(test)
                tools.print_color(message, tools.LOG_COLORS.RED)
                global _FAILED
                _FAILED = True

    return missing_ids


def collect_content_packs_to_install(id_set: Dict, integration_ids: set, playbook_names: set, script_names: set) -> set:
    """Iterates all content entities in the ID set and extract the pack names for the modified ones.

    Args:
        id_set (Dict): Structure which holds all content entities to extract pack names from.
        integration_ids (set): Set of integration IDs to get pack names for.
        playbook_names (set): Set of playbook names to get pack names for.
        script_names (set): Set of script names to get pack names for.

    Returns:
        set. Pack names to install.
    """
    packs_to_install = set()

    id_set_integrations = id_set.get('integrations', [])
    for integration in id_set_integrations:
        integration_id = list(integration.keys())[0]
        integration_object = integration[integration_id]
        if integration_id in integration_ids:
            integration_pack = integration_object.get('pack')
            if integration_pack:
                print(f'Found integration {integration_id} in pack {integration_pack} - adding to packs to install')
                packs_to_install.add(integration_object.get('pack'))
            else:
                tools.print_warning(f'Found integration {integration_id} without pack - not adding to packs to install')

    id_set_playbooks = id_set.get('playbooks', [])
    for playbook in id_set_playbooks:
        playbook_object = list(playbook.values())[0]
        playbook_name = playbook_object.get('name')
        if playbook_name in playbook_names:
            playbook_pack = playbook_object.get('pack')
            if playbook_pack:
                print(f'Found playbook {playbook_name} in pack {playbook_pack} - adding to packs to install')
                packs_to_install.add(playbook_pack)
            else:
                tools.print_warning(f'Found playbook {playbook_name} without pack - not adding to packs to install')

    id_set_script = id_set.get('scripts', [])
    for script in id_set_script:
        script_id = list(script.keys())[0]
        script_object = script[script_id]
        if script_id in script_names:
            script_pack = script_object.get('pack')
            if script_pack:
                print(f'Found script {script_id} in pack {script_pack} - adding to packs to install')
                packs_to_install.add(script_object.get('pack'))
            else:
                tools.print_warning(f'Found script {script_id} without pack - not adding to packs to install')

    return packs_to_install


def get_api_module_integrations(changed_api_modules, integration_set):
    integration_to_version = {}
    integration_ids_to_test = set([])
    for integration in integration_set:
        integration_data = list(integration.values())[0]
        if integration_data.get('api_modules', '') in changed_api_modules:
            file_path = integration_data.get('file_path')
            integration_id = tools.get_script_or_integration_id(file_path)
            integration_ids_to_test.add(integration_id)
            integration_to_version[integration_id] = (tools.get_from_version(file_path),
                                                      tools.get_to_version(file_path))

    return integration_ids_to_test, integration_to_version


def collect_changed_ids(integration_ids, playbook_names, script_names, modified_files, id_set):
    tests_set = set([])
    updated_script_names = set([])
    updated_playbook_names = set([])
    catched_scripts, catched_playbooks = set([]), set([])
    changed_api_modules = set([])

    script_to_version = {}
    playbook_to_version = {}
    integration_to_version = {}
    for file_path in modified_files:
        if checked_type(file_path, SCRIPT_REGEXES + YML_SCRIPT_REGEXES):
            name = get_name(file_path)
            script_names.add(name)
            script_to_version[name] = (tools.get_from_version(file_path), tools.get_to_version(file_path))

            package_name = os.path.dirname(file_path)
            if glob.glob(package_name + "/*_test.py"):
                catched_scripts.add(name)
                tests_set.add('Found a unittest for the script {}'.format(package_name))

        elif checked_type(file_path, YML_PLAYBOOKS_NO_TESTS_REGEXES):
            name = get_name(file_path)
            playbook_names.add(name)
            playbook_to_version[name] = (tools.get_from_version(file_path), tools.get_to_version(file_path))

        elif checked_type(file_path, INTEGRATION_REGEXES + YML_INTEGRATION_REGEXES):
            _id = tools.get_script_or_integration_id(file_path)
            integration_ids.add(_id)
            integration_to_version[_id] = (tools.get_from_version(file_path), tools.get_to_version(file_path))

        if checked_type(file_path, API_MODULE_REGEXES):
            api_module_name = tools.get_script_or_integration_id(file_path)
            changed_api_modules.add(api_module_name)

    if not id_set:
        with open("./Tests/id_set.json", 'r') as conf_file:
            id_set = json.load(conf_file)

    script_set = id_set['scripts']
    playbook_set = id_set['playbooks']
    integration_set = id_set['integrations']

    if changed_api_modules:
        integration_ids_to_test, integration_to_version_to_add = get_api_module_integrations(changed_api_modules,
                                                                                             integration_set)
        integration_ids = integration_ids.union(integration_ids_to_test)
        integration_to_version = {**integration_to_version, **integration_to_version_to_add}

    deprecated_msgs = exclude_deprecated_entities(script_set, script_names,
                                                  playbook_set, playbook_names,
                                                  integration_set, integration_ids)

    for script_id in script_names:
        enrich_for_script_id(script_id, script_to_version[script_id], script_names, script_set, playbook_set,
                             playbook_names, updated_script_names, updated_playbook_names, catched_scripts,
                             catched_playbooks, tests_set)

    integration_to_command, deprecated_commands_message = get_integration_commands(integration_ids, integration_set)
    for integration_id, integration_commands in integration_to_command.items():
        enrich_for_integration_id(integration_id, integration_to_version[integration_id], integration_commands,
                                  script_set, playbook_set, playbook_names, script_names, updated_script_names,
                                  updated_playbook_names, catched_scripts, catched_playbooks, tests_set)

    for playbook_id in playbook_names:
        enrich_for_playbook_id(playbook_id, playbook_to_version[playbook_id], playbook_names, script_set, playbook_set,
                               updated_playbook_names, catched_playbooks, tests_set)

    for new_script in updated_script_names:
        script_names.add(new_script)

    for new_playbook in updated_playbook_names:
        playbook_names.add(new_playbook)

    affected_ids_strings = {
        'scripts': '',
        'playbooks': '',
        'integrations': ''
    }
    if script_names:
        affected_ids_strings['scripts'] += 'Scripts:\n' + '\n'.join(script_names)
    if playbook_names:
        affected_ids_strings['playbooks'] += 'Playbooks:\n' + '\n'.join(playbook_names)
    if integration_ids:
        affected_ids_strings['integrations'] += 'Integrations:\n' + '\n'.join(integration_ids)

    print('The following ids are affected due to the changes you made:')
    for entity in ['scripts', 'playbooks', 'integrations']:
        print(affected_ids_strings[entity])
        tools.print_color(deprecated_msgs[entity], tools.LOG_COLORS.YELLOW)

    if deprecated_commands_message:
        tools.print_color(deprecated_commands_message, tools.LOG_COLORS.YELLOW)

    packs_to_install = collect_content_packs_to_install(id_set, integration_ids, playbook_names, script_names)

    return tests_set, catched_scripts, catched_playbooks, packs_to_install


def exclude_deprecated_entities(script_set, script_names,
                                playbook_set, playbook_names,
                                integration_set, integration_ids):
    """Removes deprecated entities from the affected entities sets.

    :param script_set: The set of existing scripts within Content repo.
    :param script_names: The names of the affected scripts in your change set.
    :param playbook_set: The set of existing playbooks within Content repo.
    :param playbook_names: The ids of the affected playbooks in your change set.
    :param integration_set: The set of existing integrations within Content repo.
    :param integration_ids: The ids of the affected integrations in your change set.

    :return: deprecated_messages_dict - A dict of messages specifying of all the deprecated entities.
    """
    deprecated_messages_dict = {
        'scripts': '',
        'playbooks': '',
        'integrations': ''
    }

    deprecated_entities_strings_dict = {
        'scripts': '',
        'playbooks': '',
        'integrations': ''
    }

    # Iterates over three types of entities: scripts, playbooks and integrations and removes deprecated entities
    for entity_set, entity_names, entity_type in [(script_set, script_names, 'scripts'),
                                                  (playbook_set, playbook_names, 'playbooks'),
                                                  (integration_set, integration_ids, 'integrations')]:
        for entity in entity_set:
            # integrations are defined by their ids while playbooks and scripts and scripts are defined by names
            if entity_type == 'integrations':
                entity_name = list(entity.keys())[0]
            else:
                entity_name = list(entity.values())[0].get('name', '')

            if entity_name in entity_names:
                entity_data = list(entity.values())[0]
                if entity_data.get('deprecated', False):
                    deprecated_entities_strings_dict[entity_type] += entity_name + '\n'
                    entity_names.remove(entity_name)

        if deprecated_entities_strings_dict[entity_type]:
            deprecated_messages_dict[entity_type] = 'The following {} are deprecated ' \
                                                    'and are not taken into account in the test collection:' \
                                                    '\n{}'.format(entity_type,
                                                                  deprecated_entities_strings_dict[entity_type])

    return deprecated_messages_dict


def enrich_for_integration_id(integration_id, given_version, integration_commands, script_set, playbook_set,
                              playbook_names, script_names, updated_script_names, updated_playbook_names,
                              catched_scripts, catched_playbooks, tests_set):
    """Enrich the list of affected scripts/playbooks by your change set.

    :param integration_id: The name of the integration we changed.
    :param given_version: the version of the integration we changed.
    :param integration_commands: The commands of the changed integation
    :param script_set: The set of existing scripts within Content repo.
    :param playbook_set: The set of existing playbooks within Content repo.
    :param playbook_names: The names of the playbooks affected by your changes.
    :param script_names: The names of the scripts affected by your changes.
    :param updated_script_names: The names of scripts we identify as affected to your change set.
    :param updated_playbook_names: The names of playbooks we identify as affected to your change set.
    :param catched_scripts: The names of scripts we found tests for.
    :param catched_playbooks: The names of playbooks we found tests for.
    :param tests_set: The names of the caught tests.
    """
    for playbook in playbook_set:
        playbook_data = list(playbook.values())[0]
        if playbook_data.get('deprecated', False):
            continue
        playbook_name = playbook_data.get('name')
        playbook_fromversion = playbook_data.get('fromversion', '0.0.0')
        playbook_toversion = playbook_data.get('toversion', '99.99.99')
        command_to_integration = playbook_data.get('command_to_integration', {})
        implementing_commands = command_to_integration.keys()
        for integration_command in integration_commands:
            if integration_command in implementing_commands and playbook_toversion >= given_version[1]:
                if playbook_name not in playbook_names and playbook_name not in updated_playbook_names:
                    if not command_to_integration.get(integration_command) or \
                            command_to_integration.get(integration_command) == integration_id:

                        tests = set(playbook_data.get('tests', []))
                        if tests:
                            catched_playbooks.add(playbook_name)
                            update_test_set(tests, tests_set)

                        updated_playbook_names.add(playbook_name)
                        new_versions = (playbook_fromversion, playbook_toversion)
                        enrich_for_playbook_id(playbook_name, new_versions, playbook_names, script_set, playbook_set,
                                               updated_playbook_names, catched_playbooks, tests_set)

    for script in script_set:
        script_data = list(script.values())[0]
        if script_data.get('deprecated', False):
            continue
        script_name = script_data.get('name')
        script_file_path = script_data.get('file_path')
        script_fromversion = script_data.get('fromversion', '0.0.0')
        script_toversion = script_data.get('toversion', '99.99.99')
        command_to_integration = script_data.get('command_to_integration', {})
        for integration_command in integration_commands:
            if integration_command in script_data.get('depends_on', []):
                if integration_command in command_to_integration.keys() and \
                        command_to_integration[integration_command] == integration_id and \
                        script_toversion >= given_version[1]:

                    if script_name not in script_names and script_name not in updated_script_names:
                        tests = script_data.get('tests', [])
                        if tests:
                            catched_scripts.add(script_name)
                            update_test_set(tests, tests_set)

                        package_name = os.path.dirname(script_file_path)
                        if glob.glob(package_name + "/*_test.py"):
                            catched_scripts.add(script_name)
                            tests_set.add('Found a unittest for the script {}'.format(script_name))

                        updated_script_names.add(script_name)
                        new_versions = (script_fromversion, script_toversion)
                        enrich_for_script_id(script_name, new_versions, script_names, script_set, playbook_set,
                                             playbook_names, updated_script_names, updated_playbook_names,
                                             catched_scripts, catched_playbooks, tests_set)


def enrich_for_playbook_id(given_playbook_id, given_version, playbook_names, script_set, playbook_set,
                           updated_playbook_names, catched_playbooks, tests_set):
    for playbook in playbook_set:
        playbook_data = list(playbook.values())[0]
        if playbook_data.get('deprecated', False):
            continue
        playbook_name = playbook_data.get('name')
        playbook_fromversion = playbook_data.get('fromversion', '0.0.0')
        playbook_toversion = playbook_data.get('toversion', '99.99.99')
        if given_playbook_id in playbook_data.get('implementing_playbooks', []) and \
                playbook_toversion >= given_version[1]:

            if playbook_name not in playbook_names and playbook_name not in updated_playbook_names:
                tests = set(playbook_data.get('tests', []))
                if tests:
                    catched_playbooks.add(playbook_name)
                    update_test_set(tests, tests_set)

                updated_playbook_names.add(playbook_name)
                new_versions = (playbook_fromversion, playbook_toversion)
                enrich_for_playbook_id(playbook_name, new_versions, playbook_names, script_set, playbook_set,
                                       updated_playbook_names, catched_playbooks, tests_set)


def enrich_for_script_id(given_script_id, given_version, script_names, script_set, playbook_set, playbook_names,
                         updated_script_names, updated_playbook_names, catched_scripts, catched_playbooks, tests_set):
    for script in script_set:
        script_data = list(script.values())[0]
        if script_data.get('deprecated', False):
            continue
        script_name = script_data.get('name')
        script_file_path = script_data.get('file_path')
        script_fromversion = script_data.get('fromversion', '0.0.0')
        script_toversion = script_data.get('toversion', '99.99.99')
        if given_script_id in script_data.get('script_executions', []) and script_toversion >= given_version[1]:
            if script_name not in script_names and script_name not in updated_script_names:
                tests = set(script_data.get('tests', []))
                if tests:
                    catched_scripts.add(script_name)
                    update_test_set(tests, tests_set)

                package_name = os.path.dirname(script_file_path)
                if glob.glob(package_name + "/*_test.py"):
                    catched_scripts.add(script_name)
                    tests_set.add('Found a unittest for the script {}'.format(script_name))

                updated_script_names.add(script_name)
                new_versions = (script_fromversion, script_toversion)
                enrich_for_script_id(script_name, new_versions, script_names, script_set, playbook_set, playbook_names,
                                     updated_script_names, updated_playbook_names, catched_scripts, catched_playbooks,
                                     tests_set)

    for playbook in playbook_set:
        playbook_data = list(playbook.values())[0]
        if playbook_data.get('deprecated', False):
            continue
        playbook_name = playbook_data.get('name')
        playbook_fromversion = playbook_data.get('fromversion', '0.0.0')
        playbook_toversion = playbook_data.get('toversion', '99.99.99')
        if given_script_id in playbook_data.get('implementing_scripts', []) and playbook_toversion >= given_version[1]:
            if playbook_name not in playbook_names and playbook_name not in updated_playbook_names:
                tests = set(playbook_data.get('tests', []))
                if tests:
                    catched_playbooks.add(playbook_name)
                    update_test_set(tests, tests_set)

                updated_playbook_names.add(playbook_name)
                new_versions = (playbook_fromversion, playbook_toversion)
                enrich_for_playbook_id(playbook_name, new_versions, playbook_names, script_set, playbook_set,
                                       updated_playbook_names, catched_playbooks, tests_set)


def update_test_set(tests, tests_set):
    for test in tests:
        tests_set.add(test)


def get_test_conf_from_conf(test_id, server_version, conf=None):
    """Gets first occurrence of test conf with matching playbookID value to test_id with a valid from/to version"""
    if not conf:
        with open("./Tests/conf.json", 'r') as conf_file:
            conf = TestConf(json.load(conf_file))

    test_conf_lst = conf.get_tests()
    # return None if nothing is found
    test_conf = next((test_conf for test_conf in test_conf_lst if (
        test_conf.get('playbookID') == test_id
        and is_runnable_in_server_version(from_v=test_conf.get('fromversion', '0.0'),
                                          server_v=server_version,
                                          to_v=test_conf.get('toversion', '99.99.99')))), None)
    return test_conf


def extract_matching_object_from_id_set(obj_id, obj_set, server_version='0'):
    """Gets first occurrence of object in the object's id_set with matching id/name and valid from/to version"""
    for obj_wrpr in obj_set:
        # try to get object by id
        if obj_id in obj_wrpr:
            obj = obj_wrpr.get(obj_id)

        # try to get object by name
        else:
            obj_keys = list(obj_wrpr.keys())
            if not obj_keys:
                continue
            obj = obj_wrpr[obj_keys[0]]
            if obj.get('name') != obj_id:
                continue

        # check if object is runnable
        fromversion = obj.get('fromversion', '0.0')
        toversion = obj.get('toversion', '99.99.99')
        if is_runnable_in_server_version(from_v=fromversion, server_v=server_version, to_v=toversion):
            return obj
    return None


def get_test_from_conf(branch_name, conf=None):
    tests = set([])
    changed = set([])
    change_string = tools.run_command("git diff origin/master...{} Tests/conf.json".format(branch_name))
    added_groups = re.findall(r'(\+[ ]+")(.*)(":)', change_string)
    if added_groups:
        for group in added_groups:
            changed.add(group[1])

    deleted_groups = re.findall(r'(-[ ]+")(.*)(":)', change_string)
    if deleted_groups:
        for group in deleted_groups:
            changed.add(group[1])

    if not conf:
        with open("./Tests/conf.json", 'r') as conf_file:
            conf = TestConf(json.load(conf_file))

    conf_tests = conf.get_tests()
    for t in conf_tests:
        playbook_id = t['playbookID']
        integrations_conf = t.get('integrations', [])
        if playbook_id in changed:
            tests.add(playbook_id)
            continue

        if not isinstance(integrations_conf, list):
            integrations_conf = [integrations_conf]

        for integration in integrations_conf:
            if integration in changed:
                tests.add(playbook_id)

    if not tests:
        tests.add('changed skip section')

    return tests


def is_test_runnable(test_id, id_set, conf, server_version):
    """Checks whether the test is runnable
    1. Test is not skipped.
    2. Test playbook / integration is not skipped.
    3. Test fromversion is earlier or equal to server_version
    4. Test toversion is greater or equal to server_version
    4. If test has integrations, then all integrations
        a. fromversion is earlier or equal to server_version
        b. toversion is after or equal to server_version
    """
    skipped_tests = conf.get_skipped_tests()
    warning_prefix = f'{test_id} is not runnable on {server_version}'
    # check if test is skipped
    if test_id in skipped_tests:
        tools.print_warning(f'{warning_prefix} - skipped')
        return False
    test_conf = get_test_conf_from_conf(test_id, server_version, conf)

    # check if there's a test to run
    if not test_conf:
        tools.print_warning(f'{warning_prefix} - couldn\'t find test in conf.json')
        return False
    conf_fromversion = test_conf.get('fromversion', '0.0')
    conf_toversion = test_conf.get('toversion', '99.99.99')
    test_playbooks_set = id_set.get('TestPlaybooks', [])
    test_playbook_obj = extract_matching_object_from_id_set(test_id, test_playbooks_set, server_version)

    # check whether the test is runnable in id_set
    if not test_playbook_obj:
        tools.print_warning(f'{warning_prefix} - couldn\'t find the test in id_set.json')
        return False

    # check used integrations available
    if not is_test_integrations_available(server_version, test_conf, conf, id_set):
        tools.print_warning(f'{warning_prefix} - no active integration found')
        return False

    # check conf from/to
    if not is_runnable_in_server_version(conf_fromversion, server_version, conf_toversion):
        tools.print_warning(f'{warning_prefix} - conf.json from/to version')
        return False

    return True


def is_test_integrations_available(server_version, test_conf, conf, id_set):
    """
    Check if all used integrations are skipped / available
    """
    test_integration_ids = test_conf.get('integrations')
    if test_integration_ids:
        if not isinstance(test_integration_ids, list):
            test_integration_ids = [test_integration_ids]
        if not is_test_uses_active_integration(test_integration_ids, conf):
            return False
        # check if all integration from/toversion is valid with server_version
        integrations_set = id_set.get('integrations', [])
        if any(extract_matching_object_from_id_set(integration_id, integrations_set, server_version) is None for
               integration_id in
               test_integration_ids):
            return False
    return True


def is_test_uses_active_integration(integration_ids, conf=None):
    """Checks whether there's an an integration in test_integration_ids that's not skipped"""
    if not conf:
        with open("./Tests/conf.json", 'r') as conf_file:
            conf = TestConf(json.load(conf_file))

    skipped_integrations = conf.get_skipped_integrations()
    # check if all integrations are skipped
    if all(integration_id in skipped_integrations for integration_id in integration_ids):
        return False

    return True


def is_any_test_runnable(test_ids, conf, id_set=None, server_version='0'):
    """Checks whether there's a runnable test in tests"""
    if test_ids and isinstance(test_ids, set):
        if not id_set:
            with open("./Tests/id_set.json", 'r') as conf_file:
                id_set = json.load(conf_file)
        for test_id in test_ids:
            if is_test_runnable(test_id, id_set, conf, server_version):
                return True
    return False


def get_random_tests(tests_num, rand, conf=None, id_set=None, server_version='0'):
    """Gets runnable tests for the server version"""
    if not id_set:
        with open("./Tests/id_set.json", 'r') as conf_file:
            id_set = json.load(conf_file)

    tests = set([])
    test_ids = conf.get_test_playbook_ids()

    while len(tests) < tests_num:
        test = rand.choice(test_ids)
        if is_test_runnable(test, id_set, conf, server_version):
            tests.add(test)
    return tests


def get_content_pack_name_of_test(tests: set, id_set: Dict = None) -> set:
    """Returns the content packs names in which given test playbooks are in.

    Args:
        tests (set): The names of the tests to find their content packs.
        id_set (Dict): Structure which holds all content entities to extract pack names from.

    Returns:
        str. The content pack name in which the test playbook is in.
    """
    if not id_set:
        with open("./Tests/id_set.json", 'r') as conf_file:
            id_set = json.load(conf_file)

    content_packs = set()

    for test_playbook_object in id_set.get('TestPlaybooks', []):
        test_playbook_name = list(test_playbook_object.keys())[0]
        test_playbook_data = list(test_playbook_object.values())[0]
        if test_playbook_name in tests:
            pack_name = test_playbook_data.get('pack')
            if pack_name:
                content_packs.add(pack_name)
                if len(tests) == len(content_packs):
                    # we found all content packs for all tests we were looking for
                    break

    return content_packs


def get_modified_packs(files_string):
    modified_packs = set()
    all_files = files_string.splitlines()

    for _file in all_files:
        file_data = _file.split()
        if not file_data:
            continue
        file_status = file_data[0]
        if file_status.lower().startswith('r'):
            file_path = file_data[2]
        else:
            file_path = file_data[1]

        if file_path.startswith('Documentation'):
            modified_packs.add('Base')

        elif file_path.startswith('Packs'):
            modified_packs.add(tools.get_pack_name(file_path))

    return modified_packs


def get_test_list_and_content_packs_to_install(files_string, branch_name, two_before_ga_ver='0', conf=None,
                                               id_set=None):
    """Create a test list that should run"""

    (modified_files_with_relevant_tests, modified_tests_list, changed_common, is_conf_json, sample_tests,
     is_reputations_json,
     is_indicator_json) = get_modified_files_for_testing(files_string)

    tests = set([])
    packs_to_install = set([])
    if modified_files_with_relevant_tests:
        tests, packs_to_install = find_tests_and_content_packs_for_modified_files(modified_files_with_relevant_tests,
                                                                                  conf, id_set)
    print_error(f'packs_to_install after getting from modified files: {",".join(packs_to_install)}')
    # Adding a unique test for a json file.
    if is_reputations_json:
        tests.add('FormattingPerformance - Test')
        tests.add('reputations.json Test')
        tests.add('Indicators reputation-.json Test')

    if is_indicator_json:
        tests.add('Test IP Indicator Fields')

    for file_path in modified_tests_list:
        test = tools.collect_ids(file_path)
        if test not in tests:
            tests.add(test)

    packs_to_install = packs_to_install.union(get_content_pack_name_of_test(tests, id_set))
    print_error(f'packs_to_install after union with tests: : {",".join(packs_to_install)}')

    if is_conf_json:
        tests = tests.union(get_test_from_conf(branch_name, conf))

    if not tests:
        rand = random.Random(branch_name)
        tests = get_random_tests(
            tests_num=RANDOM_TESTS_NUM, rand=rand, conf=conf, id_set=id_set, server_version=two_before_ga_ver)
        packs_to_install = get_content_pack_name_of_test(tests, id_set)
        if changed_common:
            tools.print_warning('Adding 3 random tests due to: {}'.format(','.join(changed_common)))
        elif sample_tests:  # Choosing 3 random tests for infrastructure testing
            tools.print_warning('Collecting sample tests due to: {}'.format(','.join(sample_tests)))
        else:
            tools.print_warning("Running Sanity check only")

            tests.add('TestCommonPython')  # test with no integration configured
            tests.add('HelloWorld-Test')  # test with integration configured
            packs_to_install.add("HelloWorld")

    if changed_common:
        tests.add('TestCommonPython')

    # get all modified packs - not just tests related
    modified_packs = get_modified_packs(files_string)
    if modified_packs:
        packs_to_install = packs_to_install.union(modified_packs)
    print_error(f'packs_to_install after union with modified packs: {",".join(packs_to_install)}')

<<<<<<< HEAD
    if 'NonSupported' in packs_to_install:
        packs_to_install.remove("NonSupported")
    print_error(f'packs_to_install after NonSupported: {",".join(packs_to_install)}')

=======
>>>>>>> 123337f2
    packs_to_install.update(["DeveloperTools", "Base"])

    packs_of_tested_integrations = conf.get_packs_of_tested_integrations(tests, id_set)
    packs_to_install = packs_to_install.union(packs_of_tested_integrations)
    print_error(f'packs_to_install after tested_integrations: {",".join(packs_to_install)}')

    packs_to_install = {pack_to_install for pack_to_install in packs_to_install if pack_to_install not in IGNORED_FILES}

    return tests, packs_to_install


def create_filter_envs_file(tests, two_before_ga, one_before_ga, ga, conf, id_set):
    """Create a file containing all the envs we need to run for the CI"""
    # always run master and PreGA
    envs_to_test = {
        'Demisto PreGA': True,
        'Demisto Marketplace': True,
        'Demisto two before GA': is_any_test_runnable(test_ids=tests, server_version=two_before_ga, conf=conf,
                                                      id_set=id_set),
        'Demisto one before GA': is_any_test_runnable(test_ids=tests, server_version=one_before_ga, conf=conf,
                                                      id_set=id_set),
        'Demisto GA': is_any_test_runnable(test_ids=tests, server_version=ga, conf=conf, id_set=id_set),
    }
    print("Creating filter_envs.json with the following envs: {}".format(envs_to_test))
    with open("./Tests/filter_envs.json", "w") as filter_envs_file:
        json.dump(envs_to_test, filter_envs_file)


def create_test_file(is_nightly, skip_save=False, file_string=''):
    """Create a file containing all the tests we need to run for the CI"""
    tests_string = ''
    packs_to_install_string = ''
    if not is_nightly:
        branches = tools.run_command("git branch")
        branch_name_reg = re.search(r"\* (.*)", branches)
        branch_name = branch_name_reg.group(1)

        print("Getting changed files from the branch: {0}".format(branch_name))
        if file_string:
            files_string = file_string
            print_error(f'File string is: {files_string}')
        elif branch_name != 'master':
            files_string = tools.run_command("git diff --name-status origin/master...{0}".format(branch_name))

        else:
            commit_string = tools.run_command("git log -n 2 --pretty='%H'")
            commit_string = commit_string.replace("'", "")
            last_commit, second_last_commit = commit_string.split()
            files_string = tools.run_command("git diff --name-status {}...{}".format(second_last_commit, last_commit))

        with open('./Tests/ami_builds.json', 'r') as ami_builds:
            # get versions to check if tests are runnable on those envs
            ami_builds = json.load(ami_builds)
            two_before_ga = ami_builds.get('TwoBefore-GA', '0').split('-')[0]
            one_before_ga = ami_builds.get('OneBefore-GA', '0').split('-')[0]
            ga = ami_builds.get('GA', '0').split('-')[0]

        conf = load_tests_conf()
        with open("./Tests/id_set.json", 'r') as conf_file:
            id_set = json.load(conf_file)
        tests, packs_to_install = get_test_list_and_content_packs_to_install(
            files_string, branch_name, two_before_ga, conf, id_set
        )
        create_filter_envs_file(tests, two_before_ga, one_before_ga, ga, conf, id_set)

        tests_string = '\n'.join(tests)
        if tests_string:
            print('Collected the following tests:\n{0}\n'.format(tests_string))
        else:
            print('No filter configured, running all tests')

        packs_to_install_string = '\n'.join(packs_to_install)
        if packs_to_install_string:
            print('Collected the following content packs to install:\n{0}\n'.format(packs_to_install_string))
        else:
            print('Did not find content packs to install')

    if not skip_save:
        print("Creating filter_file.txt")
        with open("./Tests/filter_file.txt", "w") as filter_file:
            filter_file.write(tests_string)
        print("Creating content_packs_to_install.txt")
        with open("./Tests/content_packs_to_install.txt", "w") as content_packs_to_install:
            content_packs_to_install.write(packs_to_install_string)


if __name__ == "__main__":
    tools.print_color("Starting creation of test filter file", tools.LOG_COLORS.GREEN)

    parser = argparse.ArgumentParser(description='Utility CircleCI usage')
    parser.add_argument('-n', '--nightly', type=tools.str2bool, help='Is nightly or not')
    parser.add_argument('-s', '--skip-save', type=tools.str2bool,
                        help='Skipping saving the test filter file (good for simply doing validation)')
    parser.add_argument('-f', '--file-string', type=str, help='Is nightly or not')
    options = parser.parse_args()

    # Create test file based only on committed files
    create_test_file(options.nightly, options.skip_save, options.file_string)
    if not _FAILED:
        tools.print_color("Finished test configuration", tools.LOG_COLORS.GREEN)
        sys.exit(0)
    else:
        tools.print_color("Failed test configuration. See previous errors.", tools.LOG_COLORS.RED)
        sys.exit(1)<|MERGE_RESOLUTION|>--- conflicted
+++ resolved
@@ -1177,13 +1177,6 @@
         packs_to_install = packs_to_install.union(modified_packs)
     print_error(f'packs_to_install after union with modified packs: {",".join(packs_to_install)}')
 
-<<<<<<< HEAD
-    if 'NonSupported' in packs_to_install:
-        packs_to_install.remove("NonSupported")
-    print_error(f'packs_to_install after NonSupported: {",".join(packs_to_install)}')
-
-=======
->>>>>>> 123337f2
     packs_to_install.update(["DeveloperTools", "Base"])
 
     packs_of_tested_integrations = conf.get_packs_of_tested_integrations(tests, id_set)
