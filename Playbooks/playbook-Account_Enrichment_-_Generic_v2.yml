--- conflicted
+++ resolved
@@ -237,9 +237,6 @@
 - contextPath: Account.Manager
   description: The account's manager.
   type: string
-<<<<<<< HEAD
-=======
 releaseNotes: "Updated names and descriptions."
->>>>>>> 6ad16037
 tests:
   - Account Enrichment - Generic v2 - Test