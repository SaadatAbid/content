## [Unreleased]
<<<<<<< HEAD
  - Added the **Host** parameter, to allow overriding the default hostname.
  - Added 4 commands.
    - ***securonix-create-incident***
    - ***securonix-create-watchlist***
    - ***securonix-check-entity-in-watchlist***
    - ***securonix-add-entity-to-watchlist***
  
=======


## [20.1.2] - 2020-01-22
>>>>>>> 60a0d270
**Securonix**
Use the Securonix integration to manage, update and fetch incidents and manage watchlists.<|MERGE_RESOLUTION|>--- conflicted
+++ resolved
@@ -1,16 +1,11 @@
 ## [Unreleased]
-<<<<<<< HEAD
   - Added the **Host** parameter, to allow overriding the default hostname.
   - Added 4 commands.
     - ***securonix-create-incident***
     - ***securonix-create-watchlist***
     - ***securonix-check-entity-in-watchlist***
     - ***securonix-add-entity-to-watchlist***
-  
-=======
-
 
 ## [20.1.2] - 2020-01-22
->>>>>>> 60a0d270
 **Securonix**
 Use the Securonix integration to manage, update and fetch incidents and manage watchlists.