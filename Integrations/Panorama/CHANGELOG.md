## [Unreleased]
<<<<<<< HEAD


## [19.8.2] - 2019-08-22
  - Handle error trying to refresh an EDL object on a Panorama instance error gracefully
=======
  - Added 3 new commands:
    - ***panorama-query-logs***
    - ***panorama-check-logs-status***
    - ***panorama-get-logs***
  - Added the **Panorama Query Logs** playbook.
  - Added *log-forwarding* as an option for the *element_to_change* argument in the ***panorama-edit-rule*** command.
  - Improved error handling in cases of trying to refresh an EDL object on a Panorama instance.
  
>>>>>>> fa837c13

## [19.8.0] - 2019-08-06
  - Improved error handling for URL filtering licensing.
  - Improved error handling when trying to edit an uncommitted Custom URL category.
  - Added the ***panorama-list-rules*** command.
  - Added *edl* as an option for the *object_type* argument in the ***panorama-custom-block-rule*** command.<|MERGE_RESOLUTION|>--- conflicted
+++ resolved
@@ -1,10 +1,4 @@
 ## [Unreleased]
-<<<<<<< HEAD
-
-
-## [19.8.2] - 2019-08-22
-  - Handle error trying to refresh an EDL object on a Panorama instance error gracefully
-=======
   - Added 3 new commands:
     - ***panorama-query-logs***
     - ***panorama-check-logs-status***
@@ -12,11 +6,12 @@
   - Added the **Panorama Query Logs** playbook.
   - Added *log-forwarding* as an option for the *element_to_change* argument in the ***panorama-edit-rule*** command.
   - Improved error handling in cases of trying to refresh an EDL object on a Panorama instance.
-  
->>>>>>> fa837c13
+
+## [19.8.2] - 2019-08-22
+  - Handle error trying to refresh an EDL object on a Panorama instance error gracefully
 
 ## [19.8.0] - 2019-08-06
   - Improved error handling for URL filtering licensing.
   - Improved error handling when trying to edit an uncommitted Custom URL category.
   - Added the ***panorama-list-rules*** command.
-  - Added *edl* as an option for the *object_type* argument in the ***panorama-custom-block-rule*** command.+  - Added *edl* as an option for the *object_type* argument in the ***panorama-custom-block-rule*** command.
