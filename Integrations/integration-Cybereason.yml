--- conflicted
+++ resolved
@@ -217,16 +217,10 @@
 
         if not data:
             return_error('Could not find machine')
-<<<<<<< HEAD
+
         guid = data.keys()[0]
         simple_values = data[guid]['simpleValues']
         pylum_id = simple_values['pylumId']['values'][0]
-=======
-
-        for guid in data:
-            simple_values = data[guid]['simpleValues']
-            pylum_id = simple_values['pylumId']['values'][0]
->>>>>>> 8e34ac0b
         return pylum_id
 
     def get_machine_guid(machine_name):
